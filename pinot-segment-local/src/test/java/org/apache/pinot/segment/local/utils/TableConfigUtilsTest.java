--- conflicted
+++ resolved
@@ -20,6 +20,7 @@
 
 import com.fasterxml.jackson.databind.node.JsonNodeFactory;
 import com.fasterxml.jackson.databind.node.ObjectNode;
+import com.google.common.collect.ImmutableMap;
 import com.google.common.collect.Lists;
 import java.util.Arrays;
 import java.util.Collections;
@@ -28,7 +29,6 @@
 import java.util.Map;
 import java.util.Set;
 import java.util.function.BiConsumer;
-import javax.annotation.Nullable;
 import org.apache.pinot.common.tier.TierFactory;
 import org.apache.pinot.segment.spi.AggregationFunctionType;
 import org.apache.pinot.segment.spi.Constants;
@@ -81,7 +81,6 @@
 import org.apache.pinot.spi.utils.JsonUtils;
 import org.apache.pinot.spi.utils.builder.TableConfigBuilder;
 import org.mockito.Mockito;
-import org.testng.annotations.DataProvider;
 import org.testng.annotations.Test;
 
 import static org.mockito.Mockito.when;
@@ -815,71 +814,6 @@
     // Legacy behavior: allow size based threshold to be explicitly set to 0
     streamConfigs.put(StreamConfigProperties.SEGMENT_FLUSH_THRESHOLD_ROWS, "0");
     TableConfigUtils.validateStreamConfig(new StreamConfig("test", streamConfigs));
-
-    // Test for multiple stream configs with pauseless consumption enabled - should fail
-    StreamIngestionConfig streamIngestionConfigWithPauseless =
-        new StreamIngestionConfig(Arrays.asList(streamConfigs, streamConfigs));
-    streamIngestionConfigWithPauseless.setPauselessConsumptionEnabled(true);
-
-    IngestionConfig ingestionConfigWithPauseless = new IngestionConfig();
-    ingestionConfigWithPauseless.setStreamIngestionConfig(streamIngestionConfigWithPauseless);
-
-    TableConfig tableConfigWithPauseless = new TableConfigBuilder(TableType.REALTIME).setTableName(TABLE_NAME)
-        .setTimeColumnName("timeColumn")
-        .setIngestionConfig(ingestionConfigWithPauseless)
-        .build();
-
-    try {
-      TableConfigUtils.validate(tableConfigWithPauseless, schema);
-      fail("Should fail when pauseless consumption is enabled with multiple stream configs");
-    } catch (IllegalStateException e) {
-      // Expected - should fail with specific error message
-      assertTrue(
-          e.getMessage().contains("Multiple stream configs are not supported with pauseless consumption enabled"));
-    }
-
-    // Test for multiple stream configs with pauseless consumption disabled - should pass
-    StreamIngestionConfig streamIngestionConfigWithoutPauseless =
-        new StreamIngestionConfig(Arrays.asList(streamConfigs, streamConfigs));
-    streamIngestionConfigWithoutPauseless.setPauselessConsumptionEnabled(false);
-
-    IngestionConfig ingestionConfigWithoutPauseless = new IngestionConfig();
-    ingestionConfigWithoutPauseless.setStreamIngestionConfig(streamIngestionConfigWithoutPauseless);
-
-    TableConfig tableConfigWithoutPauseless = new TableConfigBuilder(TableType.REALTIME).setTableName(TABLE_NAME)
-        .setTimeColumnName("timeColumn")
-        .setIngestionConfig(ingestionConfigWithoutPauseless)
-        .build();
-
-    try {
-      TableConfigUtils.validate(tableConfigWithoutPauseless, schema);
-      fail("Should fail when duplicate topic names are present in multiple stream configs");
-    } catch (IllegalStateException e) {
-      // Expected - should fail with specific error message
-      assertTrue(
-          e.getMessage().contains("Duplicate topic names found in streamConfigs:"));
-    }
-
-    // Test for multiple stream configs with pauseless consumption disabled and unique topic names - should pass
-    Map<String, String> anotherStreamConfig = new HashMap<>(streamConfigs);
-    anotherStreamConfig.put("stream.kafka.topic.name", "myTopic2");
-    StreamIngestionConfig streamIngestionConfigWithoutPauselessUniqueTopics =
-        new StreamIngestionConfig(Arrays.asList(streamConfigs, anotherStreamConfig));
-    streamIngestionConfigWithoutPauselessUniqueTopics.setPauselessConsumptionEnabled(false);
-
-    IngestionConfig ingestionConfigWithoutPauselessUniqueTopics = new IngestionConfig();
-    ingestionConfigWithoutPauselessUniqueTopics.setStreamIngestionConfig(
-        streamIngestionConfigWithoutPauselessUniqueTopics);
-    TableConfig tableConfigWithoutPauselessUniqueTopics = new TableConfigBuilder(TableType.REALTIME)
-        .setTableName(TABLE_NAME)
-        .setTimeColumnName("timeColumn")
-        .setIngestionConfig(ingestionConfigWithoutPauselessUniqueTopics)
-        .build();
-    try {
-      TableConfigUtils.validate(tableConfigWithoutPauselessUniqueTopics, schema);
-    } catch (IllegalStateException e) {
-      fail("Should not fail when pauseless consumption is disabled with multiple stream configs with unique topics");
-    }
   }
 
   @Test
@@ -1506,7 +1440,6 @@
         .addSingleValueDimension("myCol", FieldSpec.DataType.STRING)
         .addSingleValueDimension("bytesCol", FieldSpec.DataType.BYTES)
         .addSingleValueDimension("intCol", FieldSpec.DataType.INT)
-        .addSingleValueDimension("bigDecimalCol", FieldSpec.DataType.BIG_DECIMAL)
         .addMultiValueDimension("multiValCol", FieldSpec.DataType.STRING)
         .build();
     TableConfig tableConfig = new TableConfigBuilder(TableType.OFFLINE).setTableName(TABLE_NAME)
@@ -1631,31 +1564,6 @@
       fail("Should not fail for valid StarTreeIndex config column name");
     }
 
-    // Test using * as the column for the COUNT aggregation
-    starTreeIndexConfig =
-        new StarTreeIndexConfig(List.of("myCol"), List.of("myCol"), List.of("COUNT__*"), null, 1);
-    tableConfig = new TableConfigBuilder(TableType.OFFLINE).setTableName(TABLE_NAME)
-        .setStarTreeIndexConfigs(List.of(starTreeIndexConfig))
-        .build();
-    try {
-      TableConfigUtils.validate(tableConfig, schema);
-    } catch (Exception e) {
-      fail("Should not fail for valid StarTreeIndex function column pair with COUNT__*");
-    }
-
-    // Test using * as the column for a non-COUNT aggregation
-    starTreeIndexConfig =
-        new StarTreeIndexConfig(List.of("myCol"), List.of("myCol"), List.of("SUM__*"), null, 1);
-    tableConfig = new TableConfigBuilder(TableType.OFFLINE).setTableName(TABLE_NAME)
-        .setStarTreeIndexConfigs(List.of(starTreeIndexConfig))
-        .build();
-    try {
-      TableConfigUtils.validate(tableConfig, schema);
-      fail("Should not fail for invalid StarTreeIndex function column pair with SUM__*");
-    } catch (Exception e) {
-      // expected
-    }
-
     starTreeIndexConfig = new StarTreeIndexConfig(List.of("myCol2"), List.of("myCol"), List.of("SUM__myCol"), null, 1);
     tableConfig = new TableConfigBuilder(TableType.OFFLINE).setTableName(TABLE_NAME)
         .setStarTreeIndexConfigs(List.of(starTreeIndexConfig))
@@ -1714,29 +1622,6 @@
       // expected
     }
 
-    starTreeIndexConfig = new StarTreeIndexConfig(List.of("myCol"), null, null,
-        List.of(new StarTreeAggregationConfig("*", "COUNT")), 1);
-    tableConfig = new TableConfigBuilder(TableType.OFFLINE).setTableName(TABLE_NAME)
-        .setStarTreeIndexConfigs(List.of(starTreeIndexConfig))
-        .build();
-    try {
-      TableConfigUtils.validate(tableConfig, schema);
-    } catch (Exception e) {
-      fail("Should not fail for valid StarTreeIndex config with aggregation config for COUNT on '*' column");
-    }
-
-    starTreeIndexConfig = new StarTreeIndexConfig(List.of("myCol"), null, null,
-        List.of(new StarTreeAggregationConfig("*", "SUM")), 1);
-    tableConfig = new TableConfigBuilder(TableType.OFFLINE).setTableName(TABLE_NAME)
-        .setStarTreeIndexConfigs(List.of(starTreeIndexConfig))
-        .build();
-    try {
-      TableConfigUtils.validate(tableConfig, schema);
-      fail("Should fail for invalid StarTreeIndex config with aggregation config for SUM on '*' column");
-    } catch (Exception e) {
-      // expected
-    }
-
     starTreeIndexConfig =
         new StarTreeIndexConfig(List.of("multiValCol"), List.of("multiValCol"), List.of("SUM__multiValCol"), null, 1);
     tableConfig = new TableConfigBuilder(TableType.OFFLINE).setTableName(TABLE_NAME)
@@ -1822,16 +1707,11 @@
     }
 
     tableConfig = new TableConfigBuilder(TableType.OFFLINE).setTableName(TABLE_NAME)
-        .setVarLengthDictionaryColumns(Arrays.asList("myCol", "bytesCol", "bigDecimalCol", "multiValCol"))
-        .build();
-    TableConfigUtils.validate(tableConfig, schema);
-
-    tableConfig = new TableConfigBuilder(TableType.OFFLINE).setTableName(TABLE_NAME)
         .setVarLengthDictionaryColumns(Arrays.asList("intCol"))
         .build();
     try {
       TableConfigUtils.validate(tableConfig, schema);
-      fail("Should fail for Var length dictionary defined for fixed-width column");
+      fail("Should fail for Var length dictionary defined for non string/bytes column");
     } catch (Exception e) {
       // expected
     }
@@ -1914,117 +1794,97 @@
   }
 
   @Test
-<<<<<<< HEAD
-  public void testValidateTierConfigsForDedupTable() {
+  public void testValidateDedupConfig() {
     Schema schema = new Schema.SchemaBuilder().setSchemaName(TABLE_NAME)
         .addSingleValueDimension("myCol", FieldSpec.DataType.STRING)
         .addDateTime(TIME_COLUMN, FieldSpec.DataType.LONG, "1:MILLISECONDS:EPOCH", "1:MILLISECONDS")
         .build();
-    // Validate that table's timeColumn must be used as dedupTimeColumn.
-    DedupConfig dedupConfig = new DedupConfig();
-    dedupConfig.setDedupTimeColumn("foo");
     TableConfig tableConfig = new TableConfigBuilder(TableType.OFFLINE).setTableName(TABLE_NAME)
         .setTimeColumnName(TIME_COLUMN)
-        .setDedupConfig(dedupConfig)
-        .build();
-    try {
-      TableConfigUtils.validateTTLAndTierConfigsForDedupTable(tableConfig, schema);
+        .setDedupConfig(new DedupConfig())
+        .build();
+    try {
+      TableConfigUtils.validateUpsertAndDedupConfig(tableConfig, schema);
       fail();
     } catch (IllegalStateException e) {
-      assertEquals(e.getMessage(), "DedupTimeColumn: foo is different from table's timeColumn: timeColumn");
-    }
-    // Validate that time based segment selector must be used by tiers.
-    dedupConfig = new DedupConfig();
-    dedupConfig.setMetadataTTL(100);
-    tableConfig = new TableConfigBuilder(TableType.OFFLINE).setTableName(TABLE_NAME)
-        .setTimeColumnName(TIME_COLUMN)
-        .setDedupConfig(dedupConfig)
-        .setTierConfigList(Lists.newArrayList(new TierConfig("tier1", TierFactory.FIXED_SEGMENT_SELECTOR_TYPE, "", null,
-            TierFactory.PINOT_SERVER_STORAGE_TYPE.toLowerCase(), "tier1_tag_OFFLINE", null, null)))
-        .build();
-    try {
-      TableConfigUtils.validateTTLAndTierConfigsForDedupTable(tableConfig, schema);
+      assertEquals(e.getMessage(), "Upsert/Dedup table is for realtime table only.");
+    }
+
+    tableConfig =
+        new TableConfigBuilder(TableType.REALTIME).setTableName(TABLE_NAME).setDedupConfig(new DedupConfig()).build();
+    try {
+      TableConfigUtils.validateUpsertAndDedupConfig(tableConfig, schema);
       fail();
     } catch (IllegalStateException e) {
-      assertEquals(e.getMessage(), "Time based segment selector is required but tier: tier1 uses selector: fixed");
-    }
-    // Validate that TTL must be smaller than min of segment ages of all segment selectors.
-    // Changing timeColumn time units to make sure TTL is converted to millisecond properly.
-    dedupConfig = new DedupConfig();
-    dedupConfig.setMetadataTTL(100);
-    tableConfig = new TableConfigBuilder(TableType.OFFLINE).setTableName(TABLE_NAME)
-        .setTimeColumnName(TIME_COLUMN)
-        .setDedupConfig(dedupConfig)
-        .setTierConfigList(Lists.newArrayList(
-            new TierConfig("tier1", TierFactory.TIME_SEGMENT_SELECTOR_TYPE, "50s", null,
-                TierFactory.PINOT_SERVER_STORAGE_TYPE.toLowerCase(), "tier1_tag_OFFLINE", null, null),
-            new TierConfig("tier2", TierFactory.TIME_SEGMENT_SELECTOR_TYPE.toLowerCase(), "100s", null,
-                TierFactory.PINOT_SERVER_STORAGE_TYPE, "tier2_tag_OFFLINE", null, null)))
-        .build();
-    // Got TTL=100ms vs. minAge=50s, testing with timeColumn of ms/epoch
-    TableConfigUtils.validateTTLAndTierConfigsForDedupTable(tableConfig, schema);
-    // Got TTL=100s vs. minAge=50s, testing with timeColumn of sec/epoch
+      assertEquals(e.getMessage(), "Upsert/Dedup table must have primary key columns in the schema");
+    }
+
+    schema = new Schema.SchemaBuilder().setSchemaName(TABLE_NAME)
+        .addMultiValueDimension("myCol", FieldSpec.DataType.STRING)
+        .setPrimaryKeyColumns(Lists.newArrayList("myCol"))
+        .build();
+    tableConfig =
+        new TableConfigBuilder(TableType.REALTIME).setTableName(TABLE_NAME).setDedupConfig(new DedupConfig()).build();
+    try {
+      TableConfigUtils.validateUpsertAndDedupConfig(tableConfig, schema);
+      fail();
+    } catch (IllegalStateException e) {
+      assertEquals(e.getMessage(), "Upsert/Dedup primary key column: myCol cannot be of multi-value type");
+    }
+
     schema = new Schema.SchemaBuilder().setSchemaName(TABLE_NAME)
         .addSingleValueDimension("myCol", FieldSpec.DataType.STRING)
-        .addDateTime(TIME_COLUMN, FieldSpec.DataType.LONG, "1:SECONDS:EPOCH", "1:SECONDS")
-        .build();
-    try {
-      TableConfigUtils.validateTTLAndTierConfigsForDedupTable(tableConfig, schema);
+        .setPrimaryKeyColumns(Lists.newArrayList("myCol"))
+        .build();
+    Map<String, String> streamConfigs = getStreamConfigs();
+    tableConfig = new TableConfigBuilder(TableType.REALTIME).setTableName(TABLE_NAME)
+        .setDedupConfig(new DedupConfig())
+        .setStreamConfigs(streamConfigs)
+        .build();
+    try {
+      TableConfigUtils.validateUpsertAndDedupConfig(tableConfig, schema);
       fail();
     } catch (IllegalStateException e) {
-      assertEquals(e.getMessage(), "MetadataTTL: 100000(ms) must be smaller than the minimum segmentAge: 50000(ms)");
-    }
-    // Got TTL=50000ms vs. minAge=50000ms, testing with timeColumn of timestamp type
-    dedupConfig = new DedupConfig();
-    dedupConfig.setMetadataTTL(50000);
-    tableConfig = new TableConfigBuilder(TableType.OFFLINE).setTableName(TABLE_NAME)
-        .setTimeColumnName(TIME_COLUMN)
-        .setDedupConfig(dedupConfig)
-        .setTierConfigList(Lists.newArrayList(
-            new TierConfig("tier1", TierFactory.TIME_SEGMENT_SELECTOR_TYPE, "50s", null,
-                TierFactory.PINOT_SERVER_STORAGE_TYPE.toLowerCase(), "tier1_tag_OFFLINE", null, null),
-            new TierConfig("tier2", TierFactory.TIME_SEGMENT_SELECTOR_TYPE.toLowerCase(), "100s", null,
-                TierFactory.PINOT_SERVER_STORAGE_TYPE, "tier2_tag_OFFLINE", null, null)))
-        .build();
-    schema = new Schema.SchemaBuilder().setSchemaName(TABLE_NAME)
-        .addSingleValueDimension("myCol", FieldSpec.DataType.STRING)
-        .addDateTime(TIME_COLUMN, FieldSpec.DataType.TIMESTAMP, "1:MILLISECONDS:EPOCH", "1:MILLISECONDS")
-        .build();
-    try {
-      TableConfigUtils.validateTTLAndTierConfigsForDedupTable(tableConfig, schema);
+      assertEquals(e.getMessage(),
+          "Upsert/Dedup table must use strict replica-group (i.e. strictReplicaGroup) based routing");
+    }
+    StarTreeIndexConfig starTreeIndexConfig = new StarTreeIndexConfig(Lists.newArrayList("myCol"), null,
+        Collections.singletonList(
+            new AggregationFunctionColumnPair(AggregationFunctionType.COUNT, "myCol").toColumnName()), null, 10);
+    tableConfig = new TableConfigBuilder(TableType.REALTIME).setTableName(TABLE_NAME)
+        .setDedupConfig(new DedupConfig())
+        .setRoutingConfig(
+            new RoutingConfig(null, null, RoutingConfig.STRICT_REPLICA_GROUP_INSTANCE_SELECTOR_TYPE, false))
+        .setStarTreeIndexConfigs(Lists.newArrayList(starTreeIndexConfig))
+        .setStreamConfigs(streamConfigs)
+        .build();
+    TableConfigUtils.validateUpsertAndDedupConfig(tableConfig, schema);
+
+    // Dedup and upsert can't be enabled simultaneously
+    tableConfig = new TableConfigBuilder(TableType.REALTIME).setTableName(TABLE_NAME)
+        .setDedupConfig(new DedupConfig())
+        .setRoutingConfig(
+            new RoutingConfig(null, null, RoutingConfig.STRICT_REPLICA_GROUP_INSTANCE_SELECTOR_TYPE, false))
+        .setUpsertConfig(new UpsertConfig(UpsertConfig.Mode.FULL))
+        .setStreamConfigs(streamConfigs)
+        .build();
+    try {
+      TableConfigUtils.validateUpsertAndDedupConfig(tableConfig, schema);
       fail();
     } catch (IllegalStateException e) {
-      assertEquals(e.getMessage(), "MetadataTTL: 50000(ms) must be smaller than the minimum segmentAge: 50000(ms)");
-    }
-=======
-  public void testValidateUpsertWithTierConfig() {
+      assertEquals(e.getMessage(), "A table can have either Upsert or Dedup enabled, but not both");
+    }
+  }
+
+  @Test
+  public void testValidateInvalidDedupConfigs() {
+    // Invalid STRING time column
     Schema schema = new Schema.SchemaBuilder().setSchemaName(TABLE_NAME)
         .addSingleValueDimension("myCol", FieldSpec.DataType.STRING)
+        .addDateTime(TIME_COLUMN, FieldSpec.DataType.STRING, "1:MILLISECONDS:EPOCH", "1:MILLISECONDS")
         .setPrimaryKeyColumns(Lists.newArrayList("myCol"))
         .build();
-    Map<String, String> streamConfigs = getStreamConfigs();
-    UpsertConfig upsertConfig = new UpsertConfig(UpsertConfig.Mode.FULL);
-    TableConfig tableConfig = new TableConfigBuilder(TableType.REALTIME).setTableName(TABLE_NAME)
-        .setUpsertConfig(upsertConfig)
-        .setRoutingConfig(
-            new RoutingConfig(null, null, RoutingConfig.STRICT_REPLICA_GROUP_INSTANCE_SELECTOR_TYPE, false))
-        .setTimeColumnName(TIME_COLUMN)
-        .setStreamConfigs(streamConfigs)
-        .setTierConfigList(Lists.newArrayList(
-            new TierConfig("tier1", TierFactory.FIXED_SEGMENT_SELECTOR_TYPE, null, Lists.newArrayList("seg0", "seg1"),
-                TierFactory.PINOT_SERVER_STORAGE_TYPE, "tier1_tag_OFFLINE", null, null)))
-        .build();
-
-    assertThrows("Tiered storage is not supported for Upsert/Dedup tables", IllegalStateException.class,
-        () -> TableConfigUtils.validateUpsertAndDedupConfig(tableConfig, schema));
-  }
-
-  @Test
-  public void testValidateDedupWithTierConfig() {
-    Schema schema = new Schema.SchemaBuilder().setSchemaName(TABLE_NAME)
-        .addSingleValueDimension("myCol", FieldSpec.DataType.STRING)
-        .setPrimaryKeyColumns(Lists.newArrayList("myCol"))
-        .build();
+
     Map<String, String> streamConfigs = getStreamConfigs();
     DedupConfig dedupConfig = new DedupConfig();
     dedupConfig.setMetadataTTL(10);
@@ -2034,117 +1894,6 @@
             new RoutingConfig(null, null, RoutingConfig.STRICT_REPLICA_GROUP_INSTANCE_SELECTOR_TYPE, false))
         .setTimeColumnName(TIME_COLUMN)
         .setStreamConfigs(streamConfigs)
-        .setTierConfigList(Lists.newArrayList(
-            new TierConfig("tier1", TierFactory.FIXED_SEGMENT_SELECTOR_TYPE, null, Lists.newArrayList("seg0", "seg1"),
-                TierFactory.PINOT_SERVER_STORAGE_TYPE, "tier1_tag_OFFLINE", null, null)))
-        .build();
-
-    assertThrows("Tiered storage is not supported for Upsert/Dedup tables", IllegalStateException.class,
-        () -> TableConfigUtils.validateUpsertAndDedupConfig(tableConfig, schema));
->>>>>>> 894efd37
-  }
-
-  @Test
-  public void testValidateDedupConfig() {
-    Schema schema = new Schema.SchemaBuilder().setSchemaName(TABLE_NAME)
-        .addSingleValueDimension("myCol", FieldSpec.DataType.STRING)
-        .addDateTime(TIME_COLUMN, FieldSpec.DataType.LONG, "1:MILLISECONDS:EPOCH", "1:MILLISECONDS")
-        .build();
-    TableConfig tableConfig = new TableConfigBuilder(TableType.OFFLINE).setTableName(TABLE_NAME)
-        .setTimeColumnName(TIME_COLUMN)
-        .setDedupConfig(new DedupConfig())
-        .build();
-    try {
-      TableConfigUtils.validateUpsertAndDedupConfig(tableConfig, schema);
-      fail();
-    } catch (IllegalStateException e) {
-      assertEquals(e.getMessage(), "Upsert/Dedup table is for realtime table only.");
-    }
-
-    tableConfig =
-        new TableConfigBuilder(TableType.REALTIME).setTableName(TABLE_NAME).setDedupConfig(new DedupConfig()).build();
-    try {
-      TableConfigUtils.validateUpsertAndDedupConfig(tableConfig, schema);
-      fail();
-    } catch (IllegalStateException e) {
-      assertEquals(e.getMessage(), "Upsert/Dedup table must have primary key columns in the schema");
-    }
-
-    schema = new Schema.SchemaBuilder().setSchemaName(TABLE_NAME)
-        .addMultiValueDimension("myCol", FieldSpec.DataType.STRING)
-        .setPrimaryKeyColumns(Lists.newArrayList("myCol"))
-        .build();
-    tableConfig =
-        new TableConfigBuilder(TableType.REALTIME).setTableName(TABLE_NAME).setDedupConfig(new DedupConfig()).build();
-    try {
-      TableConfigUtils.validateUpsertAndDedupConfig(tableConfig, schema);
-      fail();
-    } catch (IllegalStateException e) {
-      assertEquals(e.getMessage(), "Upsert/Dedup primary key column: myCol cannot be of multi-value type");
-    }
-
-    schema = new Schema.SchemaBuilder().setSchemaName(TABLE_NAME)
-        .addSingleValueDimension("myCol", FieldSpec.DataType.STRING)
-        .setPrimaryKeyColumns(Lists.newArrayList("myCol"))
-        .build();
-    Map<String, String> streamConfigs = getStreamConfigs();
-    tableConfig = new TableConfigBuilder(TableType.REALTIME).setTableName(TABLE_NAME)
-        .setDedupConfig(new DedupConfig())
-        .setStreamConfigs(streamConfigs)
-        .build();
-    try {
-      TableConfigUtils.validateUpsertAndDedupConfig(tableConfig, schema);
-      fail();
-    } catch (IllegalStateException e) {
-      assertEquals(e.getMessage(),
-          "Upsert/Dedup table must use strict replica-group (i.e. strictReplicaGroup) based routing");
-    }
-    StarTreeIndexConfig starTreeIndexConfig = new StarTreeIndexConfig(Lists.newArrayList("myCol"), null,
-        Collections.singletonList(
-            new AggregationFunctionColumnPair(AggregationFunctionType.COUNT, "myCol").toColumnName()), null, 10);
-    tableConfig = new TableConfigBuilder(TableType.REALTIME).setTableName(TABLE_NAME)
-        .setDedupConfig(new DedupConfig())
-        .setRoutingConfig(
-            new RoutingConfig(null, null, RoutingConfig.STRICT_REPLICA_GROUP_INSTANCE_SELECTOR_TYPE, false))
-        .setStarTreeIndexConfigs(Lists.newArrayList(starTreeIndexConfig))
-        .setStreamConfigs(streamConfigs)
-        .build();
-    TableConfigUtils.validateUpsertAndDedupConfig(tableConfig, schema);
-
-    // Dedup and upsert can't be enabled simultaneously
-    tableConfig = new TableConfigBuilder(TableType.REALTIME).setTableName(TABLE_NAME)
-        .setDedupConfig(new DedupConfig())
-        .setRoutingConfig(
-            new RoutingConfig(null, null, RoutingConfig.STRICT_REPLICA_GROUP_INSTANCE_SELECTOR_TYPE, false))
-        .setUpsertConfig(new UpsertConfig(UpsertConfig.Mode.FULL))
-        .setStreamConfigs(streamConfigs)
-        .build();
-    try {
-      TableConfigUtils.validateUpsertAndDedupConfig(tableConfig, schema);
-      fail();
-    } catch (IllegalStateException e) {
-      assertEquals(e.getMessage(), "A table can have either Upsert or Dedup enabled, but not both");
-    }
-  }
-
-  @Test
-  public void testValidateInvalidDedupConfigs() {
-    // Invalid STRING time column
-    Schema schema = new Schema.SchemaBuilder().setSchemaName(TABLE_NAME)
-        .addSingleValueDimension("myCol", FieldSpec.DataType.STRING)
-        .addDateTime(TIME_COLUMN, FieldSpec.DataType.STRING, "1:MILLISECONDS:EPOCH", "1:MILLISECONDS")
-        .setPrimaryKeyColumns(Lists.newArrayList("myCol"))
-        .build();
-
-    Map<String, String> streamConfigs = getStreamConfigs();
-    DedupConfig dedupConfig = new DedupConfig();
-    dedupConfig.setMetadataTTL(10);
-    TableConfig tableConfig = new TableConfigBuilder(TableType.REALTIME).setTableName(TABLE_NAME)
-        .setDedupConfig(dedupConfig)
-        .setRoutingConfig(
-            new RoutingConfig(null, null, RoutingConfig.STRICT_REPLICA_GROUP_INSTANCE_SELECTOR_TYPE, false))
-        .setTimeColumnName(TIME_COLUMN)
-        .setStreamConfigs(streamConfigs)
         .build();
     try {
       TableConfigUtils.validateUpsertAndDedupConfig(tableConfig, schema);
@@ -2250,37 +1999,6 @@
       fail("Tag override must not be allowed with upsert");
     } catch (IllegalStateException e) {
       assertEquals(e.getMessage(), "Invalid tenant tag override used for Upsert/Dedup table");
-    }
-
-    // Instance assignment config with just CONSUMING instance partitions configured should be allowed
-    InstanceAssignmentConfig instanceAssignmentConfig = Mockito.mock(InstanceAssignmentConfig.class);
-    tableConfig = new TableConfigBuilder(TableType.REALTIME).setTableName(TABLE_NAME)
-        .setTimeColumnName(TIME_COLUMN)
-        .setUpsertConfig(new UpsertConfig(UpsertConfig.Mode.FULL))
-        .setStreamConfigs(getStreamConfigs())
-        .setRoutingConfig(
-            new RoutingConfig(null, null, RoutingConfig.STRICT_REPLICA_GROUP_INSTANCE_SELECTOR_TYPE, false))
-        .setInstanceAssignmentConfigMap(Map.of(InstancePartitionsType.CONSUMING.name(), instanceAssignmentConfig))
-        .build();
-
-    TableConfigUtils.validateUpsertAndDedupConfig(tableConfig, schema);
-
-    // Instance assignment config with CONSUMING and COMPLETED instance partitions configured should not be allowed
-    tableConfig = new TableConfigBuilder(TableType.REALTIME).setTableName(TABLE_NAME)
-        .setTimeColumnName(TIME_COLUMN)
-        .setUpsertConfig(new UpsertConfig(UpsertConfig.Mode.FULL))
-        .setStreamConfigs(getStreamConfigs())
-        .setRoutingConfig(
-            new RoutingConfig(null, null, RoutingConfig.STRICT_REPLICA_GROUP_INSTANCE_SELECTOR_TYPE, false))
-        .setInstanceAssignmentConfigMap(Map.of(InstancePartitionsType.CONSUMING.name(), instanceAssignmentConfig,
-            InstancePartitionsType.COMPLETED.name(), instanceAssignmentConfig))
-        .build();
-
-    try {
-      TableConfigUtils.validateUpsertAndDedupConfig(tableConfig, schema);
-      fail("Instance assignment config with COMPLETED instance partitions must not be allowed with upsert");
-    } catch (IllegalStateException e) {
-      assertEquals(e.getMessage(), "COMPLETED instance partitions can't be configured for upsert / dedup tables");
     }
 
     // empty tag override with upsert should pass
@@ -2894,16 +2612,16 @@
 
     TableConfig tableConfigWithInstancePartitionsMap =
         new TableConfigBuilder(TableType.OFFLINE).setTableName(TABLE_NAME)
-            .setInstancePartitionsMap(Map.of(InstancePartitionsType.OFFLINE, "test_OFFLINE"))
+            .setInstancePartitionsMap(ImmutableMap.of(InstancePartitionsType.OFFLINE, "test_OFFLINE"))
             .build();
 
     // Call validate with a table-config with instance partitions set but not instance assignment config
     TableConfigUtils.validateInstancePartitionsTypeMapConfig(tableConfigWithInstancePartitionsMap);
 
     TableConfig invalidTableConfig = new TableConfigBuilder(TableType.OFFLINE).setTableName(TABLE_NAME)
-        .setInstancePartitionsMap(Map.of(InstancePartitionsType.OFFLINE, "test_OFFLINE"))
+        .setInstancePartitionsMap(ImmutableMap.of(InstancePartitionsType.OFFLINE, "test_OFFLINE"))
         .setInstanceAssignmentConfigMap(
-            Map.of(InstancePartitionsType.OFFLINE.toString(), instanceAssignmentConfig))
+            ImmutableMap.of(InstancePartitionsType.OFFLINE.toString(), instanceAssignmentConfig))
         .build();
     try {
       // Call validate with instance partitions and config set for the same type
@@ -3094,7 +2812,7 @@
         .getReplicaGroupPartitionConfig();
 
     TableConfig invalidTableConfig = new TableConfigBuilder(TableType.OFFLINE).setTableName(TABLE_NAME)
-        .setInstanceAssignmentConfigMap(Map.of(TableType.OFFLINE.toString(), instanceAssignmentConfig))
+        .setInstanceAssignmentConfigMap(ImmutableMap.of(TableType.OFFLINE.toString(), instanceAssignmentConfig))
         .build();
     invalidTableConfig.getValidationConfig().setReplicaGroupStrategyConfig(replicaGroupStrategyConfig);
 
@@ -3381,13 +3099,11 @@
     public void init(Map<String, String> props, Set<String> fieldsToRead, String topicName) {
     }
 
-    @Nullable
     @Override
     public GenericRow decode(byte[] payload, GenericRow destination) {
       return null;
     }
 
-    @Nullable
     @Override
     public GenericRow decode(byte[] payload, int offset, int length, GenericRow destination) {
       return null;
@@ -3487,79 +3203,88 @@
     assertEquals(TableConfigUtils.getPartitionColumn(tableConfig), PARTITION_COLUMN);
   }
 
-  @DataProvider(name = "tableTypeTestDataProvider")
-  public Object[][] tableTypeTestDataProvider() {
-    return new Object[][]{
-        {TableType.OFFLINE},
-        {TableType.REALTIME}
-    };
-  }
-
-  @Test(dataProvider = "tableTypeTestDataProvider")
-  public void testIsRelevantToTenant(TableType tableType) {
-    // Test 1: Basic server tenant relevance
-    TableConfig tableConfig = new TableConfigBuilder(tableType)
-        .setTableName(TABLE_NAME)
-        .setServerTenant("serverTenant")
-        .setBrokerTenant("brokerTenant")
-        .build();
-
-    assertTrue(TableConfigUtils.isRelevantToTenant(tableConfig, "serverTenant"));
-    assertFalse(TableConfigUtils.isRelevantToTenant(tableConfig, "otherTenant"));
-    assertFalse(TableConfigUtils.isRelevantToTenant(tableConfig,
-        "brokerTenant")); // broker tenant not relevant for server operations
-
-    // Test 2: Tag override configs
-    TagOverrideConfig tagOverrideConfig = new TagOverrideConfig("customConsuming_REALTIME", "customCompleted_OFFLINE");
-    tableConfig = new TableConfigBuilder(tableType)
-        .setTableName(TABLE_NAME)
-        .setTagOverrideConfig(tagOverrideConfig)
-        .setServerTenant("serverTenant")
-        .setBrokerTenant("brokerTenant")
-        .build();
-
-    assertTrue(TableConfigUtils.isRelevantToTenant(tableConfig, "serverTenant"));
-    assertTrue(TableConfigUtils.isRelevantToTenant(tableConfig, "customConsuming"));
-    assertTrue(TableConfigUtils.isRelevantToTenant(tableConfig, "customCompleted"));
-    assertFalse(TableConfigUtils.isRelevantToTenant(tableConfig, "otherTenant"));
-
-    // Test 3: Instance assignment configs
-    String tagSuffix = tableType == TableType.OFFLINE ? "_OFFLINE" : "_REALTIME";
-    InstanceTagPoolConfig tagPoolConfig = new InstanceTagPoolConfig("tag" + tagSuffix, false, 0, null);
-    InstanceReplicaGroupPartitionConfig replicaGroupPartitionConfig =
-        new InstanceReplicaGroupPartitionConfig(false, 0, 0, 0, 0, 0, false, null);
-    InstanceAssignmentConfig instanceAssignmentConfig =
-        new InstanceAssignmentConfig(tagPoolConfig, null, replicaGroupPartitionConfig, null, false);
-
-    Map<String, InstanceAssignmentConfig> instanceAssignmentConfigMap = new HashMap<>();
-    instanceAssignmentConfigMap.put(tableType.name(), instanceAssignmentConfig);
-
-    tableConfig = new TableConfigBuilder(tableType)
-        .setTableName(TABLE_NAME)
-        .setServerTenant("serverTenant")
-        .setBrokerTenant("brokerTenant")
-        .setInstanceAssignmentConfigMap(instanceAssignmentConfigMap)
-        .build();
-
-    assertTrue(TableConfigUtils.isRelevantToTenant(tableConfig, "serverTenant"));
-    assertTrue(TableConfigUtils.isRelevantToTenant(tableConfig, "tag"));
-    assertFalse(TableConfigUtils.isRelevantToTenant(tableConfig, "otherTenant"));
-
-    // Test 4: Tier configs
-    TierConfig tierConfig =
-        new TierConfig("tier", TierFactory.TIME_SEGMENT_SELECTOR_TYPE.toLowerCase(), "40d", null,
-            TierFactory.PINOT_SERVER_STORAGE_TYPE, "tierTag" + tagSuffix, null, null);
-    List<TierConfig> tierConfigs = Collections.singletonList(tierConfig);
-
-    tableConfig = new TableConfigBuilder(tableType)
-        .setTableName(TABLE_NAME)
-        .setServerTenant("serverTenant")
-        .setBrokerTenant("brokerTenant")
-        .setTierConfigList(tierConfigs)
-        .build();
-
-    assertTrue(TableConfigUtils.isRelevantToTenant(tableConfig, "serverTenant"));
-    assertTrue(TableConfigUtils.isRelevantToTenant(tableConfig, "tierTag"));
-    assertFalse(TableConfigUtils.isRelevantToTenant(tableConfig, "otherTenant"));
-  }
+  @Test
+  public void testValidateTierConfigsForDedupTable() {
+    Schema schema = new Schema.SchemaBuilder().setSchemaName(TABLE_NAME)
+        .addSingleValueDimension("myCol", FieldSpec.DataType.STRING)
+        .addDateTime(TIME_COLUMN, FieldSpec.DataType.LONG, "1:MILLISECONDS:EPOCH", "1:MILLISECONDS")
+        .build();
+    // Validate that table's timeColumn must be used as dedupTimeColumn.
+    DedupConfig dedupConfig = new DedupConfig();
+    dedupConfig.setDedupTimeColumn("foo");
+    TableConfig tableConfig = new TableConfigBuilder(TableType.OFFLINE).setTableName(TABLE_NAME)
+        .setTimeColumnName(TIME_COLUMN)
+        .setDedupConfig(dedupConfig)
+        .build();
+    try {
+      TableConfigUtils.validateTTLAndTierConfigsForDedupTable(tableConfig, schema);
+      fail();
+    } catch (IllegalStateException e) {
+      assertEquals(e.getMessage(), "DedupTimeColumn: foo is different from table's timeColumn: timeColumn");
+    }
+    // Validate that time based segment selector must be used by tiers.
+    dedupConfig = new DedupConfig();
+    dedupConfig.setMetadataTTL(100);
+    tableConfig = new TableConfigBuilder(TableType.OFFLINE).setTableName(TABLE_NAME)
+        .setTimeColumnName(TIME_COLUMN)
+        .setDedupConfig(dedupConfig)
+        .setTierConfigList(Lists.newArrayList(new TierConfig("tier1", TierFactory.FIXED_SEGMENT_SELECTOR_TYPE, "", null,
+            TierFactory.PINOT_SERVER_STORAGE_TYPE.toLowerCase(), "tier1_tag_OFFLINE", null, null)))
+        .build();
+    try {
+      TableConfigUtils.validateTTLAndTierConfigsForDedupTable(tableConfig, schema);
+      fail();
+    } catch (IllegalStateException e) {
+      assertEquals(e.getMessage(), "Time based segment selector is required but tier: tier1 uses selector: fixed");
+    }
+    // Validate that TTL must be smaller than min of segment ages of all segment selectors.
+    // Changing timeColumn time units to make sure TTL is converted to millisecond properly.
+    dedupConfig = new DedupConfig();
+    dedupConfig.setMetadataTTL(100);
+    tableConfig = new TableConfigBuilder(TableType.OFFLINE).setTableName(TABLE_NAME)
+        .setTimeColumnName(TIME_COLUMN)
+        .setDedupConfig(dedupConfig)
+        .setTierConfigList(Lists.newArrayList(
+            new TierConfig("tier1", TierFactory.TIME_SEGMENT_SELECTOR_TYPE, "50s", null,
+                TierFactory.PINOT_SERVER_STORAGE_TYPE.toLowerCase(), "tier1_tag_OFFLINE", null, null),
+            new TierConfig("tier2", TierFactory.TIME_SEGMENT_SELECTOR_TYPE.toLowerCase(), "100s", null,
+                TierFactory.PINOT_SERVER_STORAGE_TYPE, "tier2_tag_OFFLINE", null, null)))
+        .build();
+    // Got TTL=100ms vs. minAge=50s, testing with timeColumn of ms/epoch
+    TableConfigUtils.validateTTLAndTierConfigsForDedupTable(tableConfig, schema);
+    // Got TTL=100s vs. minAge=50s, testing with timeColumn of sec/epoch
+    schema = new Schema.SchemaBuilder().setSchemaName(TABLE_NAME)
+        .addSingleValueDimension("myCol", FieldSpec.DataType.STRING)
+        .addDateTime(TIME_COLUMN, FieldSpec.DataType.LONG, "1:SECONDS:EPOCH", "1:SECONDS")
+        .build();
+    try {
+      TableConfigUtils.validateTTLAndTierConfigsForDedupTable(tableConfig, schema);
+      fail();
+    } catch (IllegalStateException e) {
+      assertEquals(e.getMessage(), "MetadataTTL: 100000(ms) must be smaller than the minimum segmentAge: 50000(ms)");
+    }
+    // Got TTL=50000ms vs. minAge=50000ms, testing with timeColumn of timestamp type
+    dedupConfig = new DedupConfig();
+    dedupConfig.setMetadataTTL(50000);
+    tableConfig = new TableConfigBuilder(TableType.OFFLINE).setTableName(TABLE_NAME)
+        .setTimeColumnName(TIME_COLUMN)
+        .setDedupConfig(dedupConfig)
+        .setTierConfigList(Lists.newArrayList(
+            new TierConfig("tier1", TierFactory.TIME_SEGMENT_SELECTOR_TYPE, "50s", null,
+                TierFactory.PINOT_SERVER_STORAGE_TYPE.toLowerCase(), "tier1_tag_OFFLINE", null, null),
+            new TierConfig("tier2", TierFactory.TIME_SEGMENT_SELECTOR_TYPE.toLowerCase(), "100s", null,
+                TierFactory.PINOT_SERVER_STORAGE_TYPE, "tier2_tag_OFFLINE", null, null)))
+        .build();
+    schema = new Schema.SchemaBuilder().setSchemaName(TABLE_NAME)
+        .addSingleValueDimension("myCol", FieldSpec.DataType.STRING)
+        .addDateTime(TIME_COLUMN, FieldSpec.DataType.TIMESTAMP, "1:MILLISECONDS:EPOCH", "1:MILLISECONDS")
+        .build();
+    try {
+      TableConfigUtils.validateTTLAndTierConfigsForDedupTable(tableConfig, schema);
+      fail();
+    } catch (IllegalStateException e) {
+      assertEquals(e.getMessage(), "MetadataTTL: 50000(ms) must be smaller than the minimum segmentAge: 50000(ms)");
+    }
+  }
+
 }