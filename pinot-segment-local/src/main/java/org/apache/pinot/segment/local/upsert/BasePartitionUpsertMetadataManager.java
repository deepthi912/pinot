/**
 * Licensed to the Apache Software Foundation (ASF) under one
 * or more contributor license agreements.  See the NOTICE file
 * distributed with this work for additional information
 * regarding copyright ownership.  The ASF licenses this file
 * to you under the Apache License, Version 2.0 (the
 * "License"); you may not use this file except in compliance
 * with the License.  You may obtain a copy of the License at
 *
 *   http://www.apache.org/licenses/LICENSE-2.0
 *
 * Unless required by applicable law or agreed to in writing,
 * software distributed under the License is distributed on an
 * "AS IS" BASIS, WITHOUT WARRANTIES OR CONDITIONS OF ANY
 * KIND, either express or implied.  See the License for the
 * specific language governing permissions and limitations
 * under the License.
 */
package org.apache.pinot.segment.local.upsert;

import com.google.common.annotations.VisibleForTesting;
import com.google.common.base.Preconditions;
import com.google.common.util.concurrent.AtomicDouble;
import java.io.File;
import java.io.IOException;
import java.util.Collections;
import java.util.HashMap;
import java.util.HashSet;
import java.util.Iterator;
import java.util.List;
import java.util.Map;
import java.util.Set;
import java.util.concurrent.ConcurrentHashMap;
import java.util.concurrent.ExecutorService;
import java.util.concurrent.TimeUnit;
import java.util.concurrent.locks.Lock;
import java.util.concurrent.locks.ReentrantLock;
import javax.annotation.Nullable;
import javax.annotation.concurrent.ThreadSafe;
import org.apache.helix.HelixManager;
import org.apache.pinot.common.metrics.ServerGauge;
import org.apache.pinot.common.metrics.ServerMeter;
import org.apache.pinot.common.metrics.ServerMetrics;
import org.apache.pinot.common.metrics.ServerTimer;
import org.apache.pinot.common.utils.LLCSegmentName;
import org.apache.pinot.common.utils.UploadedRealtimeSegmentName;
import org.apache.pinot.segment.local.data.manager.TableDataManager;
import org.apache.pinot.segment.local.indexsegment.immutable.EmptyIndexSegment;
import org.apache.pinot.segment.local.indexsegment.immutable.ImmutableSegmentImpl;
import org.apache.pinot.segment.local.segment.index.loader.IndexLoadingConfig;
import org.apache.pinot.segment.local.segment.readers.PinotSegmentColumnReader;
import org.apache.pinot.segment.local.segment.readers.PrimaryKeyReader;
import org.apache.pinot.segment.local.utils.HashUtils;
import org.apache.pinot.segment.local.utils.SegmentPreloadUtils;
import org.apache.pinot.segment.local.utils.WatermarkUtils;
import org.apache.pinot.segment.spi.ImmutableSegment;
import org.apache.pinot.segment.spi.IndexSegment;
import org.apache.pinot.segment.spi.MutableSegment;
import org.apache.pinot.segment.spi.SegmentMetadata;
import org.apache.pinot.segment.spi.V1Constants;
import org.apache.pinot.segment.spi.index.metadata.SegmentMetadataImpl;
import org.apache.pinot.segment.spi.index.mutable.ThreadSafeMutableRoaringBitmap;
import org.apache.pinot.spi.config.table.HashFunction;
import org.apache.pinot.spi.config.table.TableConfig;
import org.apache.pinot.spi.config.table.UpsertConfig;
import org.apache.pinot.spi.data.readers.GenericRow;
import org.apache.pinot.spi.data.readers.PrimaryKey;
import org.apache.pinot.spi.utils.BooleanUtils;
import org.roaringbitmap.PeekableIntIterator;
import org.roaringbitmap.buffer.MutableRoaringBitmap;
import org.slf4j.Logger;
import org.slf4j.LoggerFactory;


@ThreadSafe
public abstract class BasePartitionUpsertMetadataManager implements PartitionUpsertMetadataManager {
  protected static final long OUT_OF_ORDER_EVENT_MIN_REPORT_INTERVAL_NS = TimeUnit.MINUTES.toNanos(1);
  // The special value to indicate the largest comparison value is not set yet, and allow negative comparison values.
  protected static final double TTL_WATERMARK_NOT_SET = Double.NEGATIVE_INFINITY;

  protected final String _tableNameWithType;
  protected final int _partitionId;
  protected final UpsertContext _context;
  protected final List<String> _primaryKeyColumns;
  protected final List<String> _comparisonColumns;
  protected final String _deleteRecordColumn;
  protected final HashFunction _hashFunction;
  protected final PartialUpsertHandler _partialUpsertHandler;
  protected final boolean _enableSnapshot;
  protected final double _metadataTTL;
  protected final double _deletedKeysTTL;
  protected final File _tableIndexDir;
  protected final ServerMetrics _serverMetrics;
  protected final Logger _logger;

  // Tracks all the segments managed by this manager, excluding EmptySegment and segments out of metadata TTL.
  // Basically, it's possible that some segments in the table partition are not tracked here, as their upsert metadata
  // is not managed by the manager currently.
  protected final Set<IndexSegment> _trackedSegments = ConcurrentHashMap.newKeySet();
  // Track all the immutable segments where changes took place since last snapshot was taken.
  // Note: we need take to take _snapshotLock RLock while updating this set as it may be updated by the multiple
  // Helix threads. Otherwise, segments might be missed by the consuming thread when taking snapshots, which takes
  // snapshotLock WLock and clear the tracking set to avoid keeping segment object references around.
  // Skip mutableSegments as only immutable segments are for taking snapshots.
  protected final Set<IndexSegment> _updatedSegmentsSinceLastSnapshot = ConcurrentHashMap.newKeySet();

  // NOTE: We do not persist snapshot on the first consuming segment because most segments might not be loaded yet
  // We only do this for Full-Upsert tables, for partial-upsert tables, we have a check allSegmentsLoaded
  protected volatile boolean _gotFirstConsumingSegment = false;

  protected long _lastOutOfOrderEventReportTimeNs = Long.MIN_VALUE;
  protected int _numOutOfOrderEvents = 0;

  // Used to maintain the largestSeenComparisonValue to avoid handling out-of-ttl segments/records.
  // If upsertTTL enabled, we will keep track of largestSeenComparisonValue to compute expired segments.
  protected final AtomicDouble _largestSeenComparisonValue;

  // The following variables are always accessed within synchronized block
  private boolean _stopped;
  // Initialize with 1 pending operation to indicate the metadata manager can take more operations
  private int _numPendingOperations = 1;
  private boolean _closed;
  // The lock and boolean flag ensure only one thread can start preloading and preloading happens only once.
  private final Lock _preloadLock = new ReentrantLock();
  private volatile boolean _isPreloading;

  // By default, the upsert consistency mode is NONE and upsertViewManager is disabled.
  private final UpsertViewManager _upsertViewManager;

  // We track newly added segments to get them included in the list of selected segments for queries to get a more
  // complete upsert data view, e.g. the newly created consuming segment or newly uploaded immutable segments. Such
  // segments can be processed by the server even before they get included in the broker's routing table. Server can
  // remove a segment from this map if it knows the segment has been included in the broker's routing table. But
  // there is no easy or efficient way for server to know if this happens on all brokers, so we track the segments
  // for a configurable period, to wait for brokers to add the segment in routing tables.
  private final Map<String, Long> _newlyAddedSegments = new ConcurrentHashMap<>();
  private final long _newSegmentTrackingTimeMs;

  protected BasePartitionUpsertMetadataManager(String tableNameWithType, int partitionId, UpsertContext context) {
    _tableNameWithType = tableNameWithType;
    _partitionId = partitionId;
    _context = context;
    _primaryKeyColumns = context.getPrimaryKeyColumns();
    _comparisonColumns = context.getComparisonColumns();
    _deleteRecordColumn = context.getDeleteRecordColumn();
    _hashFunction = context.getHashFunction();
    _partialUpsertHandler = context.getPartialUpsertHandler();
    _enableSnapshot = context.isSnapshotEnabled();
    _isPreloading = context.isPreloadEnabled();
    _metadataTTL = context.getMetadataTTL();
    _deletedKeysTTL = context.getDeletedKeysTTL();
    _tableIndexDir = context.getTableIndexDir();
    long trackingTimeMs = context.getNewSegmentTrackingTimeMs();
    UpsertConfig.ConsistencyMode cmode = context.getConsistencyMode();
    if (cmode == UpsertConfig.ConsistencyMode.SYNC || cmode == UpsertConfig.ConsistencyMode.SNAPSHOT) {
      _upsertViewManager = new UpsertViewManager(cmode, context);
      // For consistency mode, we have to track newly added segments, so use default tracking time to enable the
      // tracking of newly added segments if it's not enabled explicitly. This is for existing tables to work.
      // New tables are required to set a positive newSegmentTrackingTimeMs when to enable consistency mode.
      _newSegmentTrackingTimeMs =
          trackingTimeMs > 0 ? trackingTimeMs : UpsertViewManager.DEFAULT_NEW_SEGMENT_TRACKING_TIME_MS;
    } else {
      _upsertViewManager = null;
      _newSegmentTrackingTimeMs = trackingTimeMs;
    }
    _serverMetrics = ServerMetrics.get();
    _logger = LoggerFactory.getLogger(tableNameWithType + "-" + partitionId + "-" + getClass().getSimpleName());
    if (isTTLEnabled()) {
      Preconditions.checkState(_comparisonColumns.size() == 1,
          "Upsert TTL does not work with multiple comparison columns");
      Preconditions.checkState(_metadataTTL <= 0 || _enableSnapshot, "Upsert metadata TTL must have snapshot enabled");
      _largestSeenComparisonValue =
          new AtomicDouble(WatermarkUtils.loadWatermark(getWatermarkFile(), TTL_WATERMARK_NOT_SET));
    } else {
      _largestSeenComparisonValue = new AtomicDouble(TTL_WATERMARK_NOT_SET);
      WatermarkUtils.deleteWatermark(getWatermarkFile());
    }
  }

  @Override
  public UpsertContext getContext() {
    return _context;
  }

  @Override
  public List<String> getPrimaryKeyColumns() {
    return _primaryKeyColumns;
  }

  @Nullable
  protected MutableRoaringBitmap getQueryableDocIds(IndexSegment segment, MutableRoaringBitmap validDocIds) {
    if (_deleteRecordColumn == null) {
      return null;
    }
    MutableRoaringBitmap queryableDocIds = new MutableRoaringBitmap();
    try (PinotSegmentColumnReader deleteRecordColumnReader = new PinotSegmentColumnReader(segment,
        _deleteRecordColumn)) {
      PeekableIntIterator docIdIterator = validDocIds.getIntIterator();
      while (docIdIterator.hasNext()) {
        int docId = docIdIterator.next();
        if (!BooleanUtils.toBoolean(deleteRecordColumnReader.getValue(docId))) {
          queryableDocIds.add(docId);
        }
      }
    } catch (IOException e) {
      _logger.error("Failed to close column reader for delete record column: {} for segment: {} ", _deleteRecordColumn,
          segment.getSegmentName(), e);
    }
    return queryableDocIds;
  }

  @Override
  public boolean isPreloading() {
    return _isPreloading;
  }

  @Override
  public void preloadSegments(IndexLoadingConfig indexLoadingConfig) {
    if (!_isPreloading) {
      return;
    }
    TableDataManager tableDataManager = _context.getTableDataManager();
    Preconditions.checkNotNull(tableDataManager, "Preloading segments requires tableDataManager");
    HelixManager helixManager = tableDataManager.getHelixManager();
    ExecutorService segmentPreloadExecutor = tableDataManager.getSegmentPreloadExecutor();
    // Preloading the segments with the snapshots of validDocIds for fast upsert metadata recovery.
    // Note that there is a waiting logic between the thread pool doing the segment preloading here and the
    // other helix threads about to process segment state transitions (e.g. taking segments from OFFLINE to ONLINE).
    // The thread doing the segment preloading here must complete before the other helix threads start to handle
    // segment state transitions. This is ensured by the lock here.
    _preloadLock.lock();
    try {
      // Check the flag again to ensure preloading happens only once.
      if (!_isPreloading) {
        return;
      }
      // From now on, the _isPreloading flag is true until the segments are preloaded.
      long startTime = System.currentTimeMillis();
      doPreloadSegments(tableDataManager, indexLoadingConfig, helixManager, segmentPreloadExecutor);
      long duration = System.currentTimeMillis() - startTime;
      _serverMetrics.addTimedTableValue(_tableNameWithType, ServerTimer.UPSERT_PRELOAD_TIME_MS, duration,
          TimeUnit.MILLISECONDS);
    } catch (Exception e) {
      // We should continue even if preloading fails, so that segments not being preloaded successfully can get
      // loaded via the normal segment loading logic as done on the Helix task threads although with more costly
      // checks on the upsert metadata.
      _logger.warn("Failed to preload segments from partition: {} of table: {}, skipping", _partitionId,
          _tableNameWithType, e);
      _serverMetrics.addMeteredTableValue(_tableNameWithType, ServerMeter.UPSERT_PRELOAD_FAILURE, 1);
      if (e instanceof InterruptedException) {
        // Restore the interrupted status in case the upper callers want to check.
        Thread.currentThread().interrupt();
      }
    } finally {
      _isPreloading = false;
      _preloadLock.unlock();
    }
  }

  // Keep this hook method for subclasses to extend the preloading logic as needed.
  protected void doPreloadSegments(TableDataManager tableDataManager, IndexLoadingConfig indexLoadingConfig,
      HelixManager helixManager, ExecutorService segmentPreloadExecutor)
      throws Exception {
    TableConfig tableConfig = indexLoadingConfig.getTableConfig();
    SegmentPreloadUtils.preloadSegments(tableDataManager, _partitionId, indexLoadingConfig, helixManager,
        segmentPreloadExecutor, (segmentName, segmentZKMetadata) -> {
          String tier = segmentZKMetadata.getTier();
          if (SegmentPreloadUtils.hasValidDocIdsSnapshot(tableDataManager, tableConfig, segmentName, tier)) {
            return true;
          }
          _logger.info("Skip segment: {} on tier: {} as it has no validDocIds snapshot", segmentName, tier);
          return false;
        });
  }

  @Override
  public void addSegment(ImmutableSegment segment) {
    String segmentName = segment.getSegmentName();
    if (segment instanceof EmptyIndexSegment) {
      _logger.info("Skip adding empty segment: {}", segmentName);
      return;
    }
    Preconditions.checkArgument(segment instanceof ImmutableSegmentImpl,
        "Got unsupported segment implementation: %s for segment: %s, table: %s", segment.getClass(), segmentName,
        _tableNameWithType);
    if (!startOperation()) {
      _logger.info("Skip adding segment: {} because metadata manager is already stopped", segment.getSegmentName());
      return;
    }
    try {
      doAddSegment((ImmutableSegmentImpl) segment);
      _trackedSegments.add(segment);
      if (_enableSnapshot) {
        _updatedSegmentsSinceLastSnapshot.add(segment);
      }
    } finally {
      finishOperation();
    }
  }

  protected boolean isTTLEnabled() {
    return _metadataTTL > 0 || _deletedKeysTTL > 0;
  }

  protected double getMaxComparisonValue(IndexSegment segment) {
    return ((Number) segment.getSegmentMetadata().getColumnMetadataMap().get(_comparisonColumns.get(0))
        .getMaxValue()).doubleValue();
  }

  protected boolean isOutOfMetadataTTL(double maxComparisonValue) {
    return _metadataTTL > 0 && _largestSeenComparisonValue.get() != TTL_WATERMARK_NOT_SET
        && maxComparisonValue < _largestSeenComparisonValue.get() - _metadataTTL;
  }

  protected boolean isOutOfMetadataTTL(IndexSegment segment) {
    if (_metadataTTL > 0) {
      double maxComparisonValue = getMaxComparisonValue(segment);
      return isOutOfMetadataTTL(maxComparisonValue);
    }
    return false;
  }

  protected boolean skipAddSegmentOutOfTTL(ImmutableSegmentImpl segment) {
    String segmentName = segment.getSegmentName();
    _logger.info("Skip adding segment: {} because it's out of TTL", segmentName);
    MutableRoaringBitmap validDocIdsSnapshot = segment.loadValidDocIdsFromSnapshot();
    if (validDocIdsSnapshot != null) {
      MutableRoaringBitmap queryableDocIds = getQueryableDocIds(segment, validDocIdsSnapshot);
      segment.enableUpsert(this, new ThreadSafeMutableRoaringBitmap(validDocIdsSnapshot),
          queryableDocIds != null ? new ThreadSafeMutableRoaringBitmap(queryableDocIds) : null);
    } else {
      _logger.warn("Failed to find validDocIds snapshot to add segment: {} out of TTL, treating all docs as valid",
          segmentName);
    }
    // Return true if segment is skipped. This boolean value allows subclass to decide whether to skip.
    return true;
  }

  protected boolean skipPreloadSegmentOutOfTTL(ImmutableSegmentImpl segment, MutableRoaringBitmap validDocIdsSnapshot) {
    String segmentName = segment.getSegmentName();
    _logger.info("Skip preloading segment: {} because it's out of TTL", segmentName);
    MutableRoaringBitmap queryableDocIds = getQueryableDocIds(segment, validDocIdsSnapshot);
    segment.enableUpsert(this, new ThreadSafeMutableRoaringBitmap(validDocIdsSnapshot),
        queryableDocIds != null ? new ThreadSafeMutableRoaringBitmap(queryableDocIds) : null);
    // Return true if segment is skipped. This boolean value allows subclass to decide whether to skip.
    return true;
  }

  protected void doAddSegment(ImmutableSegmentImpl segment) {
    String segmentName = segment.getSegmentName();
    _logger.info("Adding segment: {}, current primary key count: {}", segmentName, getNumPrimaryKeys());
    if (isTTLEnabled()) {
      double maxComparisonValue = getMaxComparisonValue(segment);
      _largestSeenComparisonValue.getAndUpdate(v -> Math.max(v, maxComparisonValue));
      if (isOutOfMetadataTTL(maxComparisonValue) && skipAddSegmentOutOfTTL(segment)) {
        return;
      }
    }
    long startTimeMs = System.currentTimeMillis();
    if (!_enableSnapshot) {
      deleteSnapshot(segment);
    }
    try (UpsertUtils.RecordInfoReader recordInfoReader = new UpsertUtils.RecordInfoReader(segment, _primaryKeyColumns,
        _comparisonColumns, _deleteRecordColumn)) {
      Iterator<RecordInfo> recordInfoIterator =
          UpsertUtils.getRecordInfoIterator(recordInfoReader, segment.getSegmentMetadata().getTotalDocs());
      addSegment(segment, null, null, recordInfoIterator);
    } catch (Exception e) {
      throw new RuntimeException(
          String.format("Caught exception while adding segment: %s, table: %s", segmentName, _tableNameWithType), e);
    }

    // Update metrics
    long numPrimaryKeys = getNumPrimaryKeys();
    updatePrimaryKeyGauge(numPrimaryKeys);
    _logger.info("Finished adding segment: {} in {}ms, current primary key count: {}", segmentName,
        System.currentTimeMillis() - startTimeMs, numPrimaryKeys);
  }

  protected abstract long getNumPrimaryKeys();

  protected void updatePrimaryKeyGauge(long numPrimaryKeys) {
    _serverMetrics.setValueOfPartitionGauge(_tableNameWithType, _partitionId, ServerGauge.UPSERT_PRIMARY_KEYS_COUNT,
        numPrimaryKeys);
  }

  protected void updatePrimaryKeyGauge() {
    updatePrimaryKeyGauge(getNumPrimaryKeys());
  }

  @Override
  public void preloadSegment(ImmutableSegment segment) {
    String segmentName = segment.getSegmentName();
    Preconditions.checkArgument(_enableSnapshot, "Snapshot must be enabled to preload segment: %s, table: %s",
        segmentName, _tableNameWithType);
    // Note that EmptyIndexSegment should not reach here either, as it doesn't have validDocIds snapshot.
    Preconditions.checkArgument(segment instanceof ImmutableSegmentImpl,
        "Got unsupported segment implementation: %s for segment: %s, table: %s", segment.getClass(), segmentName,
        _tableNameWithType);
    if (!startOperation()) {
      _logger.info("Skip preloading segment: {} because metadata manager is already stopped", segmentName);
      return;
    }
    try {
      doPreloadSegment((ImmutableSegmentImpl) segment);
      _trackedSegments.add(segment);
      _updatedSegmentsSinceLastSnapshot.add(segment);
    } finally {
      finishOperation();
    }
  }

  protected void doPreloadSegment(ImmutableSegmentImpl segment) {
    String segmentName = segment.getSegmentName();
    _logger.info("Preloading segment: {}, current primary key count: {}", segmentName, getNumPrimaryKeys());
    long startTimeMs = System.currentTimeMillis();

    MutableRoaringBitmap validDocIds = segment.loadValidDocIdsFromSnapshot();
    Preconditions.checkState(validDocIds != null,
        "Snapshot of validDocIds is required to preload segment: %s, table: %s", segmentName, _tableNameWithType);
    if (validDocIds.isEmpty()) {
      _logger.info("Skip preloading segment: {} without valid doc, current primary key count: {}",
          segment.getSegmentName(), getNumPrimaryKeys());
      segment.enableUpsert(this, new ThreadSafeMutableRoaringBitmap(), null);
      return;
    }
    if (isTTLEnabled()) {
      double maxComparisonValue = getMaxComparisonValue(segment);
      _largestSeenComparisonValue.getAndUpdate(v -> Math.max(v, maxComparisonValue));
      if (isOutOfMetadataTTL(maxComparisonValue) && skipPreloadSegmentOutOfTTL(segment, validDocIds)) {
        return;
      }
    }
    try (UpsertUtils.RecordInfoReader recordInfoReader = new UpsertUtils.RecordInfoReader(segment, _primaryKeyColumns,
        _comparisonColumns, _deleteRecordColumn)) {
      doPreloadSegment(segment, null, null, UpsertUtils.getRecordInfoIterator(recordInfoReader, validDocIds));
    } catch (Exception e) {
      throw new RuntimeException(
          String.format("Caught exception while preloading segment: %s, table: %s", segmentName, _tableNameWithType),
          e);
    }

    // Update metrics
    long numPrimaryKeys = getNumPrimaryKeys();
    updatePrimaryKeyGauge(numPrimaryKeys);
    _logger.info("Finished preloading segment: {} in {}ms, current primary key count: {}", segmentName,
        System.currentTimeMillis() - startTimeMs, numPrimaryKeys);
  }

  /**
   * NOTE: no need to get segmentLock to preload segment as callers ensure the segment is processed by a single thread.
   * NOTE: We allow passing in validDocIds and queryableDocIds here so that the value can be easily accessed from the
   *       tests. The passed in bitmaps should always be empty.
   */
  @VisibleForTesting
  void doPreloadSegment(ImmutableSegmentImpl segment, @Nullable ThreadSafeMutableRoaringBitmap validDocIds,
      @Nullable ThreadSafeMutableRoaringBitmap queryableDocIds, Iterator<RecordInfo> recordInfoIterator) {
    if (validDocIds == null) {
      validDocIds = new ThreadSafeMutableRoaringBitmap();
    }
    if (queryableDocIds == null && _deleteRecordColumn != null) {
      queryableDocIds = new ThreadSafeMutableRoaringBitmap();
    }
    addSegmentWithoutUpsert(segment, validDocIds, queryableDocIds, recordInfoIterator);
  }

  /**
   * NOTE: We allow passing in validDocIds and queryableDocIds here so that the value can be easily accessed from the
   *       tests. The passed in bitmaps should always be empty.
   */
  @VisibleForTesting
  public void addSegment(ImmutableSegmentImpl segment, @Nullable ThreadSafeMutableRoaringBitmap validDocIds,
      @Nullable ThreadSafeMutableRoaringBitmap queryableDocIds, Iterator<RecordInfo> recordInfoIterator) {
    if (validDocIds == null) {
      validDocIds = new ThreadSafeMutableRoaringBitmap();
    }
    if (queryableDocIds == null && _deleteRecordColumn != null) {
      queryableDocIds = new ThreadSafeMutableRoaringBitmap();
    }
    addOrReplaceSegment(segment, validDocIds, queryableDocIds, recordInfoIterator, null, null);
  }

  protected void addOrReplaceSegment(ImmutableSegmentImpl segment, ThreadSafeMutableRoaringBitmap validDocIds,
      @Nullable ThreadSafeMutableRoaringBitmap queryableDocIds, Iterator<RecordInfo> recordInfoIterator,
      @Nullable IndexSegment oldSegment, @Nullable MutableRoaringBitmap validDocIdsForOldSegment) {
    if (_partialUpsertHandler != null) {
      recordInfoIterator = resolveComparisonTies(recordInfoIterator, _hashFunction);
    }
    doAddOrReplaceSegment(segment, validDocIds, queryableDocIds, recordInfoIterator, oldSegment,
        validDocIdsForOldSegment);
  }

  protected abstract void doAddOrReplaceSegment(ImmutableSegmentImpl segment,
      ThreadSafeMutableRoaringBitmap validDocIds, @Nullable ThreadSafeMutableRoaringBitmap queryableDocIds,
      Iterator<RecordInfo> recordInfoIterator, @Nullable IndexSegment oldSegment,
      @Nullable MutableRoaringBitmap validDocIdsForOldSegment);

  protected void addSegmentWithoutUpsert(ImmutableSegmentImpl segment, ThreadSafeMutableRoaringBitmap validDocIds,
      @Nullable ThreadSafeMutableRoaringBitmap queryableDocIds, Iterator<RecordInfo> recordInfoIterator) {
    addOrReplaceSegment(segment, validDocIds, queryableDocIds, recordInfoIterator, null, null);
  }

  /**
   * <li> When the replacing segment and current segment are of {@link LLCSegmentName} then the PK should resolve to
   * row in segment with higher sequence id.
   * <li> If either or both are not LLC segment, then resolve based on creation time of segment. If creation time is
   * same then prefer uploaded segment if other is LLCSegmentName
   * <li> If both are uploaded segment, prefer standard UploadedRealtimeSegmentName, if still a tie, then resolve to
   * current segment.
   *
   * @param segmentName replacing segment name
   * @param currentSegmentName current segment name having the record for the given primary key
   * @param segmentCreationTimeMs replacing segment creation time
   * @param currentSegmentCreationTimeMs current segment creation time
   * @return true if the record in replacing segment should replace the record in current segment
   */
  protected boolean shouldReplaceOnComparisonTie(String segmentName, String currentSegmentName,
      long segmentCreationTimeMs, long currentSegmentCreationTimeMs) {
    // resolve using sequence id if both are LLCSegmentName
    LLCSegmentName llcSegmentName = LLCSegmentName.of(segmentName);
    LLCSegmentName currentLLCSegmentName = LLCSegmentName.of(currentSegmentName);
    if (llcSegmentName != null && currentLLCSegmentName != null) {
      return llcSegmentName.getSequenceNumber() > currentLLCSegmentName.getSequenceNumber();
    }

    // either or both are uploaded segments, prefer the latest segment
    int creationTimeComparisonRes = Long.compare(segmentCreationTimeMs, currentSegmentCreationTimeMs);
    if (creationTimeComparisonRes != 0) {
      return creationTimeComparisonRes > 0;
    }

    // if both are uploaded segment, prefer standard UploadedRealtimeSegmentName, if still a tie, then resolve to
    // current segment
    if (UploadedRealtimeSegmentName.of(currentSegmentName) != null) {
      return false;
    }
    return UploadedRealtimeSegmentName.of(segmentName) != null;
  }

  @Override
  public boolean addRecord(MutableSegment segment, RecordInfo recordInfo) {
    _gotFirstConsumingSegment = true;
    if (!startOperation()) {
      _logger.debug("Skip adding record to segment: {} because metadata manager is already stopped",
          segment.getSegmentName());
      return false;
    }
    // NOTE: We don't acquire snapshot read lock here because snapshot is always taken before a new consuming segment
    //       starts consuming, so it won't overlap with this method
    try {
      boolean addRecord = doAddRecord(segment, recordInfo);
      _trackedSegments.add(segment);
      return addRecord;
    } finally {
      finishOperation();
    }
  }

  /**
   * Returns {@code true} when the record is added to the upsert metadata manager, {@code false} when the record is
   * out-of-order thus not added.
   */
  protected abstract boolean doAddRecord(MutableSegment segment, RecordInfo recordInfo);

  @Override
  public void replaceSegment(ImmutableSegment segment, IndexSegment oldSegment) {
    if (!startOperation()) {
      _logger.info("Skip replacing segment: {} because metadata manager is already stopped", segment.getSegmentName());
      return;
    }
    try {
      doReplaceSegment(segment, oldSegment);
      if (!(segment instanceof EmptyIndexSegment)) {
        _trackedSegments.add(segment);
        if (_enableSnapshot) {
          _updatedSegmentsSinceLastSnapshot.add(segment);
        }
      }
      _trackedSegments.remove(oldSegment);
    } finally {
      finishOperation();
    }
  }

  protected void doReplaceSegment(ImmutableSegment segment, IndexSegment oldSegment) {
    String segmentName = segment.getSegmentName();
    Preconditions.checkArgument(segmentName.equals(oldSegment.getSegmentName()),
        "Cannot replace segment with different name for table: %s, old segment: %s, new segment: %s",
        _tableNameWithType, oldSegment.getSegmentName(), segmentName);
    _logger.info("Replacing {} segment: {}, current primary key count: {}",
        oldSegment instanceof ImmutableSegment ? "immutable" : "mutable", segmentName, getNumPrimaryKeys());
    long startTimeMs = System.currentTimeMillis();

    if (segment instanceof EmptyIndexSegment) {
      _logger.info("Skip adding empty segment: {}", segmentName);
      replaceSegment(segment, null, null, null, oldSegment);
      return;
    }
    if (isTTLEnabled()) {
      double maxComparisonValue = getMaxComparisonValue(segment);
      _largestSeenComparisonValue.getAndUpdate(v -> Math.max(v, maxComparisonValue));
      // Segment might be uploaded directly to the table to replace an old segment. So update the TTL watermark but
      // we can't skip segment even if it's out of TTL as its validDocIds bitmap is not updated yet.
    }
    try (UpsertUtils.RecordInfoReader recordInfoReader = new UpsertUtils.RecordInfoReader(segment, _primaryKeyColumns,
        _comparisonColumns, _deleteRecordColumn)) {
      Iterator<RecordInfo> recordInfoIterator =
          UpsertUtils.getRecordInfoIterator(recordInfoReader, segment.getSegmentMetadata().getTotalDocs());
      replaceSegment(segment, null, null, recordInfoIterator, oldSegment);
    } catch (Exception e) {
      throw new RuntimeException(
          String.format("Caught exception while replacing segment: %s, table: %s", segmentName, _tableNameWithType), e);
    }

    // Update metrics
    long numPrimaryKeys = getNumPrimaryKeys();
    updatePrimaryKeyGauge(numPrimaryKeys);
    _logger.info("Finished replacing segment: {} in {}ms, current primary key count: {}", segmentName,
        System.currentTimeMillis() - startTimeMs, numPrimaryKeys);
  }

  /**
   * NOTE: We allow passing in validDocIds and queryableDocIds here so that the value can be easily accessed from the
   *       tests. The passed in bitmaps should always be empty.
   */
  @VisibleForTesting
  public void replaceSegment(ImmutableSegment segment, @Nullable ThreadSafeMutableRoaringBitmap validDocIds,
      @Nullable ThreadSafeMutableRoaringBitmap queryableDocIds, @Nullable Iterator<RecordInfo> recordInfoIterator,
      IndexSegment oldSegment) {
    // Currently when TTL is enabled, we don't support skip loading out-of-TTL segment with snapshots, since we don't
    // know which docs are valid in the new segment.
    // TODO: when ttl is enabled, we can allow
    //       (1) skip loading segments without any invalid docs.
    //       (2) assign the invalid docs from the replaced segment to the new segment.
    String segmentName = segment.getSegmentName();
    MutableRoaringBitmap validDocIdsForOldSegment = null;
    if (_upsertViewManager == null) {
      // When not using consistency mode, we use a copy of the validDocIds bitmap of the old segment to keep the old
      // segment intact during segment replacement and queries access the old segment during segment replacement.
      validDocIdsForOldSegment = getValidDocIdsForOldSegment(oldSegment);
    }
    if (recordInfoIterator != null) {
      Preconditions.checkArgument(segment instanceof ImmutableSegmentImpl,
          "Got unsupported segment implementation: %s for segment: %s, table: %s", segment.getClass(), segmentName,
          _tableNameWithType);
      if (validDocIds == null) {
        validDocIds = new ThreadSafeMutableRoaringBitmap();
      }
      if (queryableDocIds == null && _deleteRecordColumn != null) {
        queryableDocIds = new ThreadSafeMutableRoaringBitmap();
      }
      addOrReplaceSegment((ImmutableSegmentImpl) segment, validDocIds, queryableDocIds, recordInfoIterator, oldSegment,
          validDocIdsForOldSegment);
    }
    if (_upsertViewManager != null) {
      // When using consistency mode, the old segment's bitmap is updated in place, so we get the validDocIds after
      // segment replacement is done.
      validDocIdsForOldSegment = getValidDocIdsForOldSegment(oldSegment);
    }
    if (validDocIdsForOldSegment != null && !validDocIdsForOldSegment.isEmpty()) {
      int numKeysNotReplaced = validDocIdsForOldSegment.getCardinality();
      if (_partialUpsertHandler != null) {
        // For partial-upsert table, because we do not restore the original record location when removing the primary
        // keys not replaced, it can potentially cause inconsistency between replicas. This can happen when a
        // consuming segment is replaced by a committed segment that is consumed from a different server with
        // different records (some stream consumer cannot guarantee consuming the messages in the same order).
        _logger.warn("Found {} primary keys not replaced when replacing segment: {} for partial-upsert table. This "
            + "can potentially cause inconsistency between replicas", numKeysNotReplaced, segmentName);
        _serverMetrics.addMeteredTableValue(_tableNameWithType, ServerMeter.PARTIAL_UPSERT_KEYS_NOT_REPLACED,
            numKeysNotReplaced);
      } else {
        _logger.info("Found {} primary keys not replaced when replacing segment: {}", numKeysNotReplaced, segmentName);
      }
      removeSegment(oldSegment, validDocIdsForOldSegment);
    }
  }

  private MutableRoaringBitmap getValidDocIdsForOldSegment(IndexSegment oldSegment) {
    return oldSegment.getValidDocIds() != null ? oldSegment.getValidDocIds().getMutableRoaringBitmap() : null;
  }

  protected void removeSegment(IndexSegment segment, MutableRoaringBitmap validDocIds) {
    try (PrimaryKeyReader primaryKeyReader = new PrimaryKeyReader(segment, _primaryKeyColumns)) {
      removeSegment(segment, UpsertUtils.getPrimaryKeyIterator(primaryKeyReader, validDocIds));
    } catch (Exception e) {
      throw new RuntimeException(
          String.format("Caught exception while removing segment: %s, table: %s", segment.getSegmentName(),
              _tableNameWithType), e);
    }
  }

  protected void removeSegment(IndexSegment segment, Iterator<PrimaryKey> primaryKeyIterator) {
    throw new UnsupportedOperationException("Both removeSegment(segment, validDocID) and "
        + "removeSegment(segment, pkIterator) are not implemented. Implement one of them to support removal.");
  }

  @Override
  public void removeSegment(IndexSegment segment) {
    String segmentName = segment.getSegmentName();
    if (!_trackedSegments.contains(segment)) {
      _logger.info("Skip removing untracked (replaced or empty) segment: {}", segmentName);
      return;
    }
    if (!startOperation()) {
      _logger.info("Skip removing segment: {} because metadata manager is already stopped", segmentName);
      return;
    }
    try {
      // Skip removing the upsert metadata of segment that is out of metadata TTL. The expired metadata is removed
      // while creating new consuming segment in batches.
      if (isOutOfMetadataTTL(segment)) {
        _logger.info("Skip removing segment: {} because it's out of TTL", segmentName);
      } else {
        doRemoveSegment(segment);
      }
      _trackedSegments.remove(segment);
    } finally {
      finishOperation();
    }
  }

  protected void doRemoveSegment(IndexSegment segment) {
    String segmentName = segment.getSegmentName();
    _logger.info("Removing {} segment: {}, current primary key count: {}",
        segment instanceof ImmutableSegment ? "immutable" : "mutable", segmentName, getNumPrimaryKeys());
    long startTimeMs = System.currentTimeMillis();

    MutableRoaringBitmap validDocIds =
        segment.getValidDocIds() != null ? segment.getValidDocIds().getMutableRoaringBitmap() : null;
    if (validDocIds == null || validDocIds.isEmpty()) {
      _logger.info("Skip removing segment without valid docs: {}", segmentName);
      return;
    }

    _logger.info("Removing {} primary keys for segment: {}", validDocIds.getCardinality(), segmentName);
    removeSegment(segment, validDocIds);

    // Update metrics
    long numPrimaryKeys = getNumPrimaryKeys();
    updatePrimaryKeyGauge(numPrimaryKeys);
    _logger.info("Finished removing segment: {} in {}ms, current primary key count: {}", segmentName,
        System.currentTimeMillis() - startTimeMs, numPrimaryKeys);
  }

  @Override
  public GenericRow updateRecord(GenericRow record, RecordInfo recordInfo) {
    // Directly return the record when partial-upsert is not enabled
    if (_partialUpsertHandler == null) {
      return record;
    }
    if (!startOperation()) {
      _logger.debug("Skip updating record because metadata manager is already stopped");
      return record;
    }
    try {
      return doUpdateRecord(record, recordInfo);
    } finally {
      finishOperation();
    }
  }

  protected abstract GenericRow doUpdateRecord(GenericRow record, RecordInfo recordInfo);

  protected void handleOutOfOrderEvent(Object currentComparisonValue, Object recordComparisonValue) {
    boolean isPartialUpsertTable = (_partialUpsertHandler != null);
    _serverMetrics.addMeteredTableValue(_tableNameWithType,
        isPartialUpsertTable ? ServerMeter.PARTIAL_UPSERT_OUT_OF_ORDER : ServerMeter.UPSERT_OUT_OF_ORDER, 1L);
    _numOutOfOrderEvents++;
    long currentTimeNs = System.nanoTime();
    if (currentTimeNs - _lastOutOfOrderEventReportTimeNs > OUT_OF_ORDER_EVENT_MIN_REPORT_INTERVAL_NS) {
      _logger.warn("Skipped {} out-of-order events for {} upsert table {} (the last event has current comparison "
              + "value: {}, record comparison value: {})", _numOutOfOrderEvents,
          (isPartialUpsertTable ? "partial" : "full"), _tableNameWithType, currentComparisonValue,
          recordComparisonValue);
      _lastOutOfOrderEventReportTimeNs = currentTimeNs;
      _numOutOfOrderEvents = 0;
    }
  }

  /**
   * When we have to process a new segment, if there are comparison value ties for the same primary-key within the
   * segment, then for Partial Upsert tables we need to make sure that the record location map is updated only
   * for the latest version of the record. This is specifically a concern for Partial Upsert tables because Realtime
   * consumption can potentially end up reading the wrong version of a record, which will lead to permanent
   * data-inconsistency.
   *
   * <p>
   *  This function returns an iterator that will de-dup records with the same primary-key. Moreover, for comparison
   *  ties, it will only keep the latest record. This iterator can then further be used to update the primary-key
   *  record location map safely.
   * </p>
   *
   * @param recordInfoIterator iterator over the new segment
   * @param hashFunction       hash function configured for Upsert's primary keys
   * @return iterator that returns de-duplicated records. To resolve ties for comparison column values, we prefer to
   *         return the latest record.
   */
  @SuppressWarnings({"rawtypes", "unchecked"})
  protected static Iterator<RecordInfo> resolveComparisonTies(Iterator<RecordInfo> recordInfoIterator,
      HashFunction hashFunction) {
    Map<Object, RecordInfo> deDuplicatedRecordInfo = new HashMap<>();
    while (recordInfoIterator.hasNext()) {
      RecordInfo recordInfo = recordInfoIterator.next();
      Comparable newComparisonValue = recordInfo.getComparisonValue();
      deDuplicatedRecordInfo.compute(HashUtils.hashPrimaryKey(recordInfo.getPrimaryKey(), hashFunction),
          (key, maxComparisonValueRecordInfo) -> {
            if (maxComparisonValueRecordInfo == null) {
              return recordInfo;
            }
            int comparisonResult = newComparisonValue.compareTo(maxComparisonValueRecordInfo.getComparisonValue());
            if (comparisonResult >= 0) {
              return recordInfo;
            }
            return maxComparisonValueRecordInfo;
          });
    }
    return deDuplicatedRecordInfo.values().iterator();
  }

  @Override
  public void takeSnapshot() {
    if (!_enableSnapshot) {
      return;
    }
    if (_partialUpsertHandler == null && !_gotFirstConsumingSegment) {
      // We only skip for full-Upsert tables, for partial-upsert tables, we have a check allSegmentsLoaded in
      // RealtimeTableDataManager
      _logger.info("Skip taking snapshot before getting the first consuming segment for full-upsert table");
      return;
    }
    if (!startOperation()) {
      _logger.info("Skip taking snapshot because metadata manager is already stopped");
      return;
    }
    try {
      long startTime = System.currentTimeMillis();
      doTakeSnapshot();
      long duration = System.currentTimeMillis() - startTime;
      _serverMetrics.addTimedTableValue(_tableNameWithType, ServerTimer.UPSERT_SNAPSHOT_TIME_MS, duration,
          TimeUnit.MILLISECONDS);
    } catch (Exception e) {
      _logger.warn("Caught exception while taking snapshot", e);
    } finally {
      finishOperation();
    }
  }

  protected void doTakeSnapshot() {
    int numTrackedSegments = _trackedSegments.size();
    long numPrimaryKeysInSnapshot = 0L;
    long numQueryableKeysInSnapshot = 0L;
    _logger.info("Taking snapshot for {} segments", numTrackedSegments);
    long startTimeMs = System.currentTimeMillis();

    int numImmutableSegments = 0;
    int numConsumingSegments = 0;
    int numUnchangedSegments = 0;
    // The segments without validDocIds & queryable docId snapshots should take their snapshots at last. So that when there is failure
    // to take snapshots, the validDocIds snapshot on disk still keep track of an exclusive set of valid docs across
    // segments. Because the valid docs as tracked by the existing validDocIds snapshots can only get less. That no
    // overlap of valid docs among segments with snapshots is required by the preloading to work correctly.
    // We wouldn't be using queryableDocIds anywhere currently during preload - storing them so we could better extend the functionality
    // Best case scenario, if both validDocs and queryableDocs are not persisted, we will be considering that segment is
    // not storing updated bitmap copies on disk
    Set<ImmutableSegmentImpl> segmentsWithoutSnapshot = new HashSet<>();
    TableDataManager tableDataManager = _context.getTableDataManager();
    Preconditions.checkNotNull(tableDataManager, "Taking snapshot requires tableDataManager");
    boolean isSegmentSkipped = false;
    for (IndexSegment segment : _trackedSegments) {
      if (!(segment instanceof ImmutableSegmentImpl)) {
        numConsumingSegments++;
        continue;
      }
      if (!_updatedSegmentsSinceLastSnapshot.contains(segment)) {
        // if no updates since last snapshot then skip
        numUnchangedSegments++;
        continue;
      }
      // Try to acquire the segmentLock when taking snapshot for the segment because the segment directory can be
      // modified, e.g. a new snapshot file can be added to the directory. If not taking the lock, the Helix task
      // thread replacing the segment could fail. For example, we found FileUtils.cleanDirectory() failed due to
      // DirectoryNotEmptyException because a new snapshot file got added into the segment directory just between two
      // major cleanup steps in the cleanDirectory() method.
      String segmentName = segment.getSegmentName();
      Lock segmentLock = tableDataManager.getSegmentLock(segmentName);
      boolean locked = segmentLock.tryLock();
      if (!locked) {
        // Try to get the segmentLock in a non-blocking manner to avoid deadlock. The Helix task thread takes
        // segmentLock first and then the snapshot RLock when replacing a segment. However, the consuming thread has
        // already acquired the snapshot WLock when reaching here, and if it has to wait for segmentLock, it may
        // enter deadlock with the Helix task threads waiting for snapshot RLock.
        // If we can't get the segmentLock, we'd better skip taking snapshot for this tracked segment, because its
        // validDocIds/queryableDocIds might become stale or wrong when the segment is being processed by another thread right now.
        _logger.warn("Could not get segmentLock to take snapshot for segment: {}, skipping", segmentName);
        isSegmentSkipped = true;
        continue;
      }
      try {
        ImmutableSegmentImpl immutableSegment = (ImmutableSegmentImpl) segment;
        if (!immutableSegment.hasValidDocIdsSnapshotFile() && (_deleteRecordColumn != null && !immutableSegment.hasQueryableDocIdsSnapshotFile())) {
          segmentsWithoutSnapshot.add(immutableSegment);
          continue;
        }
        immutableSegment.persistValidDocIdsSnapshot();
        if (_deleteRecordColumn != null) {
          immutableSegment.persistQueryableDocIdsSnapshot();
        }
        _updatedSegmentsSinceLastSnapshot.remove(segment);
        numImmutableSegments++;
        numPrimaryKeysInSnapshot += immutableSegment.getValidDocIds().getMutableRoaringBitmap().getCardinality();
        if (_deleteRecordColumn != null) {
          numQueryableKeysInSnapshot +=
              immutableSegment.getQueryableDocIds().getMutableRoaringBitmap().getCardinality();
        }
      } catch (Exception e) {
        _logger.warn("Caught exception while taking snapshot for segment: {}, skipping", segmentName, e);
        isSegmentSkipped = true;
      } finally {
        segmentLock.unlock();
      }
    }
    // If we have skipped any segments in the previous for-loop, we should skip the next for-loop, basically to not
    // add new snapshot files on disk. This ensures all the validDocIds & queryable docIds snapshots kept on disk are still disjoint
    // with each other, although some of them may have become stale, i.e. tracking more valid docs than expected.
    if (!isSegmentSkipped) {
      for (ImmutableSegmentImpl segment : segmentsWithoutSnapshot) {
        String segmentName = segment.getSegmentName();
        Lock segmentLock = tableDataManager.getSegmentLock(segmentName);
        boolean locked = segmentLock.tryLock();
        if (!locked) {
          _logger.warn("Could not get segmentLock to take snapshot for segment: {} w/o snapshot, skipping",
              segmentName);
          continue;
        }
        try {
          segment.persistValidDocIdsSnapshot();
          if (_deleteRecordColumn != null) {
            segment.persistQueryableDocIdsSnapshot();
          }
          _updatedSegmentsSinceLastSnapshot.remove(segment);
          numImmutableSegments++;
          numPrimaryKeysInSnapshot += segment.getValidDocIds().getMutableRoaringBitmap().getCardinality();
          if (_deleteRecordColumn != null) {
            numQueryableKeysInSnapshot += segment.getQueryableDocIds().getMutableRoaringBitmap().getCardinality();
          }
        } catch (Exception e) {
          _logger.warn("Caught exception while taking snapshot for segment: {} w/o snapshot, skipping", segmentName, e);
        } finally {
          segmentLock.unlock();
        }
      }
    }
    _updatedSegmentsSinceLastSnapshot.retainAll(_trackedSegments);
    // Persist TTL watermark after taking snapshots if TTL is enabled, so that segments out of TTL can be loaded with
    // updated validDocIds bitmaps. If the TTL watermark is persisted first, segments out of TTL may get loaded with
    // stale bitmaps or even no bitmap snapshots to use.
    if (isTTLEnabled()) {
      WatermarkUtils.persistWatermark(_largestSeenComparisonValue.get(), getWatermarkFile());
    }
    _serverMetrics.setValueOfPartitionGauge(_tableNameWithType, _partitionId,
        ServerGauge.UPSERT_SNAPSHOT_COUNT, numImmutableSegments);
    _serverMetrics.setValueOfPartitionGauge(_tableNameWithType, _partitionId,
        ServerGauge.UPSERT_PRIMARY_KEYS_IN_SNAPSHOT_COUNT, numPrimaryKeysInSnapshot);
    if (_deleteRecordColumn != null) {
      _serverMetrics.setValueOfPartitionGauge(_tableNameWithType, _partitionId,
          ServerGauge.UPSERT_QUERYABLE_DOCS_IN_SNAPSHOT_COUNT, numQueryableKeysInSnapshot);
    }
    int numMissedSegments = numTrackedSegments - numImmutableSegments - numConsumingSegments - numUnchangedSegments;
    if (numMissedSegments > 0) {
      _serverMetrics.addMeteredTableValue(_tableNameWithType, String.valueOf(_partitionId),
          ServerMeter.UPSERT_MISSED_SNAPSHOT_COUNT, numMissedSegments);
      _logger.warn("Missed taking snapshot for {} immutable segments", numMissedSegments);
    }
    _logger.info("Finished taking snapshot for {} immutable segments with {} primary keys (out of {} total segments, "
            + "{} are consuming segments) in {} ms", numImmutableSegments, numPrimaryKeysInSnapshot, numTrackedSegments,
        numConsumingSegments, System.currentTimeMillis() - startTimeMs);
  }

  protected void deleteSnapshot(ImmutableSegmentImpl segment) {
    segment.deleteValidDocIdsSnapshot();
<<<<<<< HEAD
    segment.deleteQueryableDocIdsSnapshot();
=======
>>>>>>> c07793d2
  }

  protected File getWatermarkFile() {
    return new File(_tableIndexDir, V1Constants.TTL_WATERMARK_TABLE_PARTITION + _partitionId);
  }

  @VisibleForTesting
  double getWatermark() {
    return _largestSeenComparisonValue.get();
  }

  @VisibleForTesting
  void setWatermark(double watermark) {
    _largestSeenComparisonValue.set(watermark);
  }

  @Override
  public void removeExpiredPrimaryKeys() {
    if (!isTTLEnabled()) {
      return;
    }
    if (!startOperation()) {
      _logger.info("Skip removing expired primary keys because metadata manager is already stopped");
      return;
    }
    try {
      long startTime = System.currentTimeMillis();
      doRemoveExpiredPrimaryKeys();
      long duration = System.currentTimeMillis() - startTime;
      _serverMetrics.addTimedTableValue(_tableNameWithType, ServerTimer.UPSERT_REMOVE_EXPIRED_PRIMARY_KEYS_TIME_MS,
          duration, TimeUnit.MILLISECONDS);
    } finally {
      finishOperation();
    }
  }

  /**
   * Removes all primary keys that have comparison value smaller than (largestSeenComparisonValue - TTL).
   */
  protected abstract void doRemoveExpiredPrimaryKeys();

  protected synchronized boolean startOperation() {
    if (_stopped || _numPendingOperations == 0) {
      return false;
    }
    _numPendingOperations++;
    return true;
  }

  protected synchronized void finishOperation() {
    _numPendingOperations--;
    if (_numPendingOperations == 0) {
      notifyAll();
    }
  }

  @Override
  public synchronized void stop() {
    if (_stopped) {
      _logger.warn("Metadata manager is already stopped");
      return;
    }
    _stopped = true;
    _numPendingOperations--;
    _logger.info("Stopped the metadata manager with {} pending operations, current primary key count: {}",
        _numPendingOperations, getNumPrimaryKeys());
  }

  @Override
  public synchronized void close()
      throws IOException {
    Preconditions.checkState(_stopped, "Must stop the metadata manager before closing it");
    if (_closed) {
      _logger.warn("Metadata manager is already closed");
      return;
    }
    _closed = true;
    _logger.info("Closing the metadata manager");
    while (_numPendingOperations != 0) {
      _logger.info("Waiting for {} pending operations to finish", _numPendingOperations);
      try {
        wait();
      } catch (InterruptedException e) {
        throw new RuntimeException(
            String.format("Interrupted while waiting for %d pending operations to finish", _numPendingOperations), e);
      }
    }
    doClose();
    // We don't remove the segment from the metadata manager when
    // it's closed. This was done to make table deletion faster. Since we don't remove the segment, we never decrease
    // the primary key count. So, we set the primary key count to 0 here.
    updatePrimaryKeyGauge(0);
    _logger.info("Closed the metadata manager");
  }

  /**
   * The same R/WLock is used by the two consistency modes, but they are independent:
   * - For sync mode, upsert threads take WLock to make updates on two segments' bitmaps atomically, and query threads
   *   take RLock when to access the segment bitmaps.
   * - For snapshot mode, upsert threads take RLock to make updates on segments' bitmaps so that they can be
   *   synchronized with threads taking the snapshot of bitmaps, which take the WLock.
   */
  protected void replaceDocId(IndexSegment newSegment, ThreadSafeMutableRoaringBitmap validDocIds,
      @Nullable ThreadSafeMutableRoaringBitmap queryableDocIds, IndexSegment oldSegment, int oldDocId, int newDocId,
      RecordInfo recordInfo) {
    if (_upsertViewManager == null) {
      UpsertUtils.doRemoveDocId(oldSegment, oldDocId);
      UpsertUtils.doAddDocId(validDocIds, queryableDocIds, newDocId, recordInfo);
    } else {
      _upsertViewManager.replaceDocId(newSegment, validDocIds, queryableDocIds, oldSegment, oldDocId, newDocId,
          recordInfo);
    }
    trackUpdatedSegmentsSinceLastSnapshot(oldSegment);
  }

  /**
   *  There is no need to take the R/WLock to update single bitmap, as all methods to update the bitmap is synchronized.
   *  But for upsertViewBatchRefresh to work correctly, we need to block updates on bitmaps while doing batch refresh,
   *  which takes WLock. So wrap bitmap update logic inside RLock to allow concurrent updates but to be blocked when
   *  there is thread doing batch refresh, i.e. to take copies of all bitmaps.
   */
  protected void replaceDocId(IndexSegment segment, ThreadSafeMutableRoaringBitmap validDocIds,
      @Nullable ThreadSafeMutableRoaringBitmap queryableDocIds, int oldDocId, int newDocId, RecordInfo recordInfo) {
    if (_upsertViewManager == null) {
      UpsertUtils.doReplaceDocId(validDocIds, queryableDocIds, oldDocId, newDocId, recordInfo);
    } else {
      _upsertViewManager.replaceDocId(segment, validDocIds, queryableDocIds, oldDocId, newDocId, recordInfo);
    }
  }

  protected void addDocId(IndexSegment segment, ThreadSafeMutableRoaringBitmap validDocIds,
      @Nullable ThreadSafeMutableRoaringBitmap queryableDocIds, int docId, RecordInfo recordInfo) {
    if (_upsertViewManager == null) {
      UpsertUtils.doAddDocId(validDocIds, queryableDocIds, docId, recordInfo);
    } else {
      _upsertViewManager.addDocId(segment, validDocIds, queryableDocIds, docId, recordInfo);
    }
  }

  protected void removeDocId(IndexSegment segment, int docId) {
    if (_upsertViewManager == null) {
      UpsertUtils.doRemoveDocId(segment, docId);
    } else {
      _upsertViewManager.removeDocId(segment, docId);
    }
    trackUpdatedSegmentsSinceLastSnapshot(segment);
  }

  protected void trackUpdatedSegmentsSinceLastSnapshot(IndexSegment segment) {
    if (_enableSnapshot && segment instanceof ImmutableSegment) {
      _updatedSegmentsSinceLastSnapshot.add(segment);
    }
  }

  protected void doClose()
      throws IOException {
  }

  public UpsertViewManager getUpsertViewManager() {
    return _upsertViewManager;
  }

  @Override
  public void trackSegmentForUpsertView(IndexSegment segment) {
    if (_upsertViewManager != null) {
      _upsertViewManager.trackSegment(segment);
    }
  }

  @Override
  public void untrackSegmentForUpsertView(IndexSegment segment) {
    if (_upsertViewManager != null) {
      _upsertViewManager.untrackSegment(segment);
    }
  }

  @Override
  public void trackNewlyAddedSegment(String segmentName) {
    if (_newSegmentTrackingTimeMs > 0) {
      _newlyAddedSegments.put(segmentName, System.currentTimeMillis() + _newSegmentTrackingTimeMs);
      if (_logger.isDebugEnabled()) {
        _logger.debug("Tracked newly added segments: {}", _newlyAddedSegments);
      }
    }
  }

  public Set<String> getNewlyAddedSegments() {
    if (_newSegmentTrackingTimeMs > 0) {
      // Untrack stale segments at query time. The overhead should be limited as the tracking map should be very small.
      long nowMs = System.currentTimeMillis();
      _newlyAddedSegments.values().removeIf(v -> v < nowMs);
      return _newlyAddedSegments.keySet();
    }
    return Collections.emptySet();
  }

  /**
   * Returns the ZooKeeper creation time for upsert consistency.
   * This refers to the time set by the controller when creating new consuming segment.
   * This is used to ensure consistent creation time across replicas for upsert
   * operations.
   * @return ZK creation time in milliseconds, or Long.MIN_VALUE if not set
   */
  protected long getAuthoritativeCreationTime(IndexSegment segment) {
    SegmentMetadata segmentMetadata = segment.getSegmentMetadata();
    if (segmentMetadata instanceof SegmentMetadataImpl) {
      SegmentMetadataImpl segmentMetadataImpl = (SegmentMetadataImpl) segmentMetadata;
      long zkCreationTime = segmentMetadataImpl.getZkCreationTime();
      if (zkCreationTime != Long.MIN_VALUE) {
        return zkCreationTime;
      }
    }
    // Fall back to local creation time if ZK creation time is not set
    return segmentMetadata.getIndexCreationTime();
  }
}<|MERGE_RESOLUTION|>--- conflicted
+++ resolved
@@ -978,10 +978,6 @@
 
   protected void deleteSnapshot(ImmutableSegmentImpl segment) {
     segment.deleteValidDocIdsSnapshot();
-<<<<<<< HEAD
-    segment.deleteQueryableDocIdsSnapshot();
-=======
->>>>>>> c07793d2
   }
 
   protected File getWatermarkFile() {
