--- conflicted
+++ resolved
@@ -18,143 +18,19 @@
  */
 package org.apache.pinot.common.config.provider;
 
-<<<<<<< HEAD
-import java.io.IOException;
-import java.util.ArrayList;
-import java.util.HashMap;
-import java.util.HashSet;
-import java.util.List;
-import java.util.Map;
-import java.util.Set;
-import java.util.concurrent.ConcurrentHashMap;
-import java.util.stream.Collectors;
-import javax.annotation.Nullable;
-import org.apache.commons.collections4.CollectionUtils;
-import org.apache.helix.AccessOption;
-import org.apache.helix.store.zk.ZkHelixPropertyStore;
-import org.apache.helix.zookeeper.datamodel.ZNRecord;
-import org.apache.helix.zookeeper.zkclient.IZkChildListener;
-import org.apache.helix.zookeeper.zkclient.IZkDataListener;
-=======
 import java.util.List;
 import java.util.Map;
 import java.util.Set;
 import javax.annotation.Nullable;
->>>>>>> c33fbc60
 import org.apache.pinot.common.request.Expression;
 import org.apache.pinot.spi.config.provider.LogicalTableConfigChangeListener;
+import org.apache.pinot.spi.config.provider.PinotConfigProvider;
 import org.apache.pinot.spi.config.provider.SchemaChangeListener;
 import org.apache.pinot.spi.config.provider.TableConfigChangeListener;
 import org.apache.pinot.spi.config.table.TableConfig;
 import org.apache.pinot.spi.data.LogicalTableConfig;
 import org.apache.pinot.spi.data.Schema;
-<<<<<<< HEAD
-import org.apache.pinot.spi.utils.CommonConstants.Segment.BuiltInVirtualColumn;
-import org.apache.pinot.spi.utils.CommonConstants.ZkPaths;
-import org.apache.pinot.spi.utils.builder.TableNameBuilder;
-import org.slf4j.Logger;
-import org.slf4j.LoggerFactory;
-
-
-/**
- * An implementation of {@link TableCacheProvider}
- * The {@code TableCache} caches all the table configs and schemas within the cluster, and listens on ZK changes to keep
- * them in sync. It also maintains the table name map and the column name map for case-insensitive queries.
- */
-public class TableCache implements TableCacheProvider {
-  private static final Logger LOGGER = LoggerFactory.getLogger(TableCache.class);
-  private static final String TABLE_CONFIG_PARENT_PATH = "/CONFIGS/TABLE";
-  private static final String TABLE_CONFIG_PATH_PREFIX = "/CONFIGS/TABLE/";
-  private static final String SCHEMA_PARENT_PATH = "/SCHEMAS";
-  private static final String SCHEMA_PATH_PREFIX = "/SCHEMAS/";
-  private static final String OFFLINE_TABLE_SUFFIX = "_OFFLINE";
-  private static final String REALTIME_TABLE_SUFFIX = "_REALTIME";
-  private static final String LOWER_CASE_OFFLINE_TABLE_SUFFIX = OFFLINE_TABLE_SUFFIX.toLowerCase();
-  private static final String LOWER_CASE_REALTIME_TABLE_SUFFIX = REALTIME_TABLE_SUFFIX.toLowerCase();
-
-  // NOTE: No need to use concurrent set because it is always accessed within the ZK change listener lock
-  private final Set<TableConfigChangeListener> _tableConfigChangeListeners = new HashSet<>();
-  private final Set<SchemaChangeListener> _schemaChangeListeners = new HashSet<>();
-  private final Set<LogicalTableConfigChangeListener> _logicalTableConfigChangeListeners = new HashSet<>();
-
-  private final ZkHelixPropertyStore<ZNRecord> _propertyStore;
-  private final boolean _ignoreCase;
-
-  private final ZkTableConfigChangeListener _zkTableConfigChangeListener = new ZkTableConfigChangeListener();
-  // Key is table name with type suffix, value is table config info
-  private final Map<String, TableConfigInfo> _tableConfigInfoMap = new ConcurrentHashMap<>();
-  // Key is lower case table name (with or without type suffix), value is actual table name
-  // For case-insensitive mode only
-  private final Map<String, String> _tableNameMap = new ConcurrentHashMap<>();
-
-  private final ZkSchemaChangeListener _zkSchemaChangeListener = new ZkSchemaChangeListener();
-  // Key is schema name, value is schema info
-  private final Map<String, SchemaInfo> _schemaInfoMap = new ConcurrentHashMap<>();
-
-  private final ZkLogicalTableConfigChangeListener
-      _zkLogicalTableConfigChangeListener = new ZkLogicalTableConfigChangeListener();
-  // Key is table name, value is logical table info
-  private final Map<String, LogicalTableConfigInfo> _logicalTableConfigInfoMap = new ConcurrentHashMap<>();
-  // Key is lower case logical table name, value is actual logical table name
-  // For case-insensitive mode only
-  private final Map<String, String> _logicalTableNameMap = new ConcurrentHashMap<>();
-
-  public TableCache(ZkHelixPropertyStore<ZNRecord> propertyStore, boolean ignoreCase) {
-    _propertyStore = propertyStore;
-    _ignoreCase = ignoreCase;
-
-    synchronized (_zkTableConfigChangeListener) {
-      // Subscribe child changes before reading the data to avoid missing changes
-      _propertyStore.subscribeChildChanges(TABLE_CONFIG_PARENT_PATH, _zkTableConfigChangeListener);
-
-      List<String> tables = _propertyStore.getChildNames(TABLE_CONFIG_PARENT_PATH, AccessOption.PERSISTENT);
-      if (CollectionUtils.isNotEmpty(tables)) {
-        List<String> pathsToAdd = new ArrayList<>(tables.size());
-        for (String tableNameWithType : tables) {
-          pathsToAdd.add(TABLE_CONFIG_PATH_PREFIX + tableNameWithType);
-        }
-        addTableConfigs(pathsToAdd);
-      }
-    }
-
-    synchronized (_zkSchemaChangeListener) {
-      // Subscribe child changes before reading the data to avoid missing changes
-      _propertyStore.subscribeChildChanges(SCHEMA_PARENT_PATH, _zkSchemaChangeListener);
-
-      List<String> tables = _propertyStore.getChildNames(SCHEMA_PARENT_PATH, AccessOption.PERSISTENT);
-      if (CollectionUtils.isNotEmpty(tables)) {
-        List<String> pathsToAdd = new ArrayList<>(tables.size());
-        for (String rawTableName : tables) {
-          pathsToAdd.add(SCHEMA_PATH_PREFIX + rawTableName);
-        }
-        addSchemas(pathsToAdd);
-      }
-    }
-
-    synchronized (_zkLogicalTableConfigChangeListener) {
-      // Subscribe child changes before reading the data to avoid missing changes
-      _propertyStore.subscribeChildChanges(ZkPaths.LOGICAL_TABLE_PARENT_PATH, _zkLogicalTableConfigChangeListener);
-
-      List<String> tables = _propertyStore.getChildNames(ZkPaths.LOGICAL_TABLE_PARENT_PATH, AccessOption.PERSISTENT);
-      if (CollectionUtils.isNotEmpty(tables)) {
-        List<String> pathsToAdd = tables.stream()
-            .map(rawTableName -> ZkPaths.LOGICAL_TABLE_PATH_PREFIX + rawTableName)
-            .collect(Collectors.toList());
-        addLogicalTableConfigs(pathsToAdd);
-      }
-    }
-
-    LOGGER.info("Initialized TableCache with IgnoreCase: {}", ignoreCase);
-  }
-
-  /**
-   * Returns {@code true} if the TableCache is case-insensitive, {@code false} otherwise.
-   */
-  @Override
-  public boolean isIgnoreCase() {
-    return _ignoreCase;
-  }
-=======
+import org.apache.pinot.spi.utils.TimestampIndexUtils;
 
 
 /**
@@ -167,25 +43,13 @@
    * Returns {@code true} if the TableCache is case-insensitive, {@code false} otherwise.
    */
   boolean isIgnoreCase();
->>>>>>> c33fbc60
 
   /**
    * Returns the actual table name for the given table name (with or without type suffix), or {@code null} if the table
    * does not exist.
    */
   @Nullable
-<<<<<<< HEAD
-  @Override
-  public String getActualTableName(String tableName) {
-    if (_ignoreCase) {
-      return _tableNameMap.get(tableName.toLowerCase());
-    } else {
-      return _tableNameMap.get(tableName);
-    }
-  }
-=======
   String getActualTableName(String tableName);
->>>>>>> c33fbc60
 
   /**
    * Returns the actual logical table name for the given table name, or {@code null} if table does not exist.
@@ -193,110 +57,46 @@
    * @return Actual logical table name
    */
   @Nullable
-<<<<<<< HEAD
-  @Override
-  public String getActualLogicalTableName(String logicalTableName) {
-    return _ignoreCase
-        ? _logicalTableNameMap.get(logicalTableName.toLowerCase())
-        : _logicalTableNameMap.get(logicalTableName);
-  }
-=======
   String getActualLogicalTableName(String logicalTableName);
->>>>>>> c33fbc60
 
   /**
    * Returns a map from table name to actual table name. For case-insensitive case, the keys of the map are in lower
    * case.
    */
-<<<<<<< HEAD
-  @Override
-  public Map<String, String> getTableNameMap() {
-    return _tableNameMap;
-  }
-=======
   Map<String, String> getTableNameMap();
->>>>>>> c33fbc60
 
   /**
    * Returns a map from logical table name to actual logical table name. For case-insensitive case, the keys of the map
    * are in lower case.
    * @return Map from logical table name to actual logical table name
    */
-<<<<<<< HEAD
-  @Override
-  public Map<String, String> getLogicalTableNameMap() {
-    return _logicalTableNameMap;
-  }
-=======
   Map<String, String> getLogicalTableNameMap();
->>>>>>> c33fbc60
 
   /**
    * Get all dimension table names.
    * @return List of dimension table names
    */
-<<<<<<< HEAD
-  @Override
-  public List<String> getAllDimensionTables() {
-    List<String> dimensionTables = new ArrayList<>();
-    for (TableConfigInfo tableConfigInfo : _tableConfigInfoMap.values()) {
-      if (tableConfigInfo._tableConfig.isDimTable()) {
-        dimensionTables.add(tableConfigInfo._tableConfig.getTableName());
-      }
-    }
-    return dimensionTables;
-  }
-=======
   List<String> getAllDimensionTables();
->>>>>>> c33fbc60
 
   /**
    * Returns a map from column name to actual column name for the given table, or {@code null} if the table schema does
    * not exist. For case-insensitive case, the keys of the map are in lower case.
    */
   @Nullable
-<<<<<<< HEAD
-  @Override
-  public Map<String, String> getColumnNameMap(String rawTableName) {
-    SchemaInfo schemaInfo = _schemaInfoMap.get(rawTableName);
-    return schemaInfo != null ? schemaInfo._columnNameMap : null;
-  }
-=======
   Map<String, String> getColumnNameMap(String rawTableName);
->>>>>>> c33fbc60
 
   /**
    * Returns the expression override map for the given logical or physical table, or {@code null} if no override is
    * configured.
    */
   @Nullable
-<<<<<<< HEAD
-  @Override
-  public Map<Expression, Expression> getExpressionOverrideMap(String physicalOrLogicalTableName) {
-    TableConfigInfo tableConfigInfo = _tableConfigInfoMap.get(physicalOrLogicalTableName);
-    if (tableConfigInfo != null) {
-      return tableConfigInfo._expressionOverrideMap;
-    }
-    LogicalTableConfigInfo logicalTableConfigInfo = _logicalTableConfigInfoMap.get(physicalOrLogicalTableName);
-    return logicalTableConfigInfo != null ? logicalTableConfigInfo._expressionOverrideMap : null;
-  }
-=======
   Map<Expression, Expression> getExpressionOverrideMap(String physicalOrLogicalTableName);
->>>>>>> c33fbc60
 
   /**
    * Returns the timestamp index columns for the given table, or {@code null} if table does not exist.
    */
   @Nullable
-<<<<<<< HEAD
-  @Override
-  public Set<String> getTimestampIndexColumns(String tableNameWithType) {
-    TableConfigInfo tableConfigInfo = _tableConfigInfoMap.get(tableNameWithType);
-    return tableConfigInfo != null ? tableConfigInfo._timestampIndexColumns : null;
-  }
-=======
   Set<String> getTimestampIndexColumns(String tableNameWithType);
->>>>>>> c33fbc60
 
   /**
    * Returns the table config for the given table, or {@code null} if it does not exist.
@@ -324,198 +124,35 @@
 
   List<LogicalTableConfig> getLogicalTableConfigs();
 
-<<<<<<< HEAD
-  private List<TableConfig> getTableConfigs() {
-    List<TableConfig> tableConfigs = new ArrayList<>(_tableConfigInfoMap.size());
-    for (TableConfigInfo tableConfigInfo : _tableConfigInfoMap.values()) {
-      tableConfigs.add(tableConfigInfo._tableConfig);
-    }
-    return tableConfigs;
-  }
-
-  @Override
-  public List<LogicalTableConfig> getLogicalTableConfigs() {
-    return _logicalTableConfigInfoMap.values().stream().map(o -> o._logicalTableConfig).collect(Collectors.toList());
-  }
-
-  private void notifySchemaChangeListeners() {
-    if (!_schemaChangeListeners.isEmpty()) {
-      List<Schema> schemas = getSchemas();
-      for (SchemaChangeListener schemaChangeListener : _schemaChangeListeners) {
-        schemaChangeListener.onChange(schemas);
-      }
-    }
-  }
-
-  private List<Schema> getSchemas() {
-    List<Schema> schemas = new ArrayList<>(_schemaInfoMap.size());
-    for (SchemaInfo schemaInfo : _schemaInfoMap.values()) {
-      schemas.add(schemaInfo._schema);
-    }
-    return schemas;
-  }
-
-  @Override
-  public boolean isLogicalTable(String logicalTableName) {
-    logicalTableName = _ignoreCase ? logicalTableName.toLowerCase() : logicalTableName;
-    return _logicalTableConfigInfoMap.containsKey(logicalTableName);
-  }
-
-  @Override
-  public boolean registerLogicalTableConfigChangeListener(
-      LogicalTableConfigChangeListener logicalTableConfigChangeListener) {
-    synchronized (_zkLogicalTableConfigChangeListener) {
-      boolean added = _logicalTableConfigChangeListeners.add(logicalTableConfigChangeListener);
-      if (added) {
-        logicalTableConfigChangeListener.onChange(getLogicalTableConfigs());
-      }
-      return added;
-    }
-  }
-
-  private class ZkTableConfigChangeListener implements IZkChildListener, IZkDataListener {
-
-    @Override
-    public synchronized void handleChildChange(String path, List<String> tableNamesWithType) {
-      if (CollectionUtils.isEmpty(tableNamesWithType)) {
-        return;
-      }
-
-      // Only process new added table configs. Changed/removed table configs are handled by other callbacks.
-      List<String> pathsToAdd = new ArrayList<>();
-      for (String tableNameWithType : tableNamesWithType) {
-        if (!_tableConfigInfoMap.containsKey(tableNameWithType)) {
-          pathsToAdd.add(TABLE_CONFIG_PATH_PREFIX + tableNameWithType);
-        }
-      }
-      if (!pathsToAdd.isEmpty()) {
-        addTableConfigs(pathsToAdd);
-      }
-      notifyTableConfigChangeListeners();
-    }
-
-    @Override
-    public synchronized void handleDataChange(String path, Object data) {
-      if (data != null) {
-        ZNRecord znRecord = (ZNRecord) data;
-        try {
-          putTableConfig(znRecord);
-        } catch (Exception e) {
-          LOGGER.error("Caught exception while refreshing table config for ZNRecord: {}", znRecord.getId(), e);
-        }
-        notifyTableConfigChangeListeners();
-      }
-    }
-
-    @Override
-    public synchronized void handleDataDeleted(String path) {
-      // NOTE: The path here is the absolute ZK path instead of the relative path to the property store.
-      String tableNameWithType = path.substring(path.lastIndexOf('/') + 1);
-      removeTableConfig(TABLE_CONFIG_PATH_PREFIX + tableNameWithType);
-      notifyTableConfigChangeListeners();
-    }
-  }
-
-  private class ZkSchemaChangeListener implements IZkChildListener, IZkDataListener {
-
-    @Override
-    public synchronized void handleChildChange(String path, List<String> schemaNames) {
-      if (CollectionUtils.isEmpty(schemaNames)) {
-        return;
-      }
-
-      // Only process new added schemas. Changed/removed schemas are handled by other callbacks.
-      List<String> pathsToAdd = new ArrayList<>();
-      for (String schemaName : schemaNames) {
-        if (!_schemaInfoMap.containsKey(schemaName)) {
-          pathsToAdd.add(SCHEMA_PATH_PREFIX + schemaName);
-        }
-      }
-      if (!pathsToAdd.isEmpty()) {
-        addSchemas(pathsToAdd);
-      }
-      notifySchemaChangeListeners();
-    }
-
-    @Override
-    public synchronized void handleDataChange(String path, Object data) {
-      if (data != null) {
-        ZNRecord znRecord = (ZNRecord) data;
-        try {
-          putSchema(znRecord);
-        } catch (Exception e) {
-          LOGGER.error("Caught exception while refreshing schema for ZNRecord: {}", znRecord.getId(), e);
-        }
-        notifySchemaChangeListeners();
-      }
-    }
-
-    @Override
-    public synchronized void handleDataDeleted(String path) {
-      // NOTE: The path here is the absolute ZK path instead of the relative path to the property store.
-      String schemaName = path.substring(path.lastIndexOf('/') + 1);
-      removeSchema(SCHEMA_PATH_PREFIX + schemaName);
-      notifySchemaChangeListeners();
-    }
-  }
-
-  private class ZkLogicalTableConfigChangeListener implements IZkChildListener, IZkDataListener {
-
-    @Override
-    public synchronized void handleChildChange(String path, List<String> logicalTableNames) {
-      if (CollectionUtils.isEmpty(logicalTableNames)) {
-        return;
-      }
-
-      // Only process new added logical tables. Changed/removed logical tables are handled by other callbacks.
-      List<String> pathsToAdd = new ArrayList<>();
-      for (String logicalTableName : logicalTableNames) {
-        if (!_logicalTableConfigInfoMap.containsKey(logicalTableName)) {
-          pathsToAdd.add(ZkPaths.LOGICAL_TABLE_PATH_PREFIX + logicalTableName);
-        }
-      }
-      if (!pathsToAdd.isEmpty()) {
-        addLogicalTableConfigs(pathsToAdd);
-      }
-      notifyLogicalTableConfigChangeListeners();
-    }
-
-    @Override
-    public synchronized void handleDataChange(String path, Object data) {
-      if (data != null) {
-        ZNRecord znRecord = (ZNRecord) data;
-        try {
-          putLogicalTableConfig(znRecord);
-        } catch (Exception e) {
-          LOGGER.error("Caught exception while refreshing logical table for ZNRecord: {}", znRecord.getId(), e);
-        }
-        notifyLogicalTableConfigChangeListeners();
-      }
-    }
-
-    @Override
-    public synchronized void handleDataDeleted(String path) {
-      // NOTE: The path here is the absolute ZK path instead of the relative path to the property store.
-      String logicalTableName = path.substring(path.lastIndexOf('/') + 1);
-      removeLogicalTableConfig(ZkPaths.LOGICAL_TABLE_PATH_PREFIX + logicalTableName);
-      notifyLogicalTableConfigChangeListeners();
-    }
-  }
-
-  private static class SchemaInfo {
-    final Schema _schema;
-    final Map<String, String> _columnNameMap;
-
-    private SchemaInfo(Schema schema, Map<String, String> columnNameMap) {
-      _schema = schema;
-      _columnNameMap = columnNameMap;
-    }
-  }
-=======
   boolean isLogicalTable(String logicalTableName);
 
   @Override
   boolean registerLogicalTableConfigChangeListener(
       LogicalTableConfigChangeListener logicalTableConfigChangeListener);
->>>>>>> c33fbc60
+
+  class TableConfigInfo {
+    final TableConfig _tableConfig;
+    final Map<Expression, Expression> _expressionOverrideMap;
+    // All the timestamp with granularity column names
+    final Set<String> _timestampIndexColumns;
+
+    public TableConfigInfo(TableConfig tableConfig) {
+      _tableConfig = tableConfig;
+      _expressionOverrideMap =
+          TableCacheProvider.createExpressionOverrideMap(tableConfig.getTableName(), tableConfig.getQueryConfig());
+      _timestampIndexColumns = TimestampIndexUtils.extractColumnsWithGranularity(tableConfig);
+    }
+  }
+
+
+  class LogicalTableConfigInfo {
+    final LogicalTableConfig _logicalTableConfig;
+    final Map<Expression, Expression> _expressionOverrideMap;
+
+    LogicalTableConfigInfo(LogicalTableConfig logicalTableConfig) {
+      _logicalTableConfig = logicalTableConfig;
+      _expressionOverrideMap = TableCacheProvider.createExpressionOverrideMap(logicalTableConfig.getTableName(),
+          logicalTableConfig.getQueryConfig());
+    }
+  }
 }