--- conflicted
+++ resolved
@@ -434,16 +434,10 @@
     public static final String DISABLE_GROOVY = "pinot.broker.disable.query.groovy";
     public static final boolean DEFAULT_DISABLE_GROOVY = true;
 
-    // REGEXP_LIKE adaptive threshold configuration
-<<<<<<< HEAD
+    // REGEXP_LIKE dictionary configuration
     public static final String CONFIG_OF_REGEXP_LIKE_DICTIONARY_THRESHOLD =
         "pinot.broker.regexp.dict.cardinality.threshold";
     public static final long DEFAULT_REGEXP_LIKE_DICTIONARY_THRESHOLD = 10000;
-=======
-    public static final String CONFIG_OF_REGEXP_LIKE_ADAPTIVE_THRESHOLD =
-        "pinot.broker.regexp.dict.cardinality.threshold";
-    public static final double DEFAULT_REGEXP_LIKE_ADAPTIVE_THRESHOLD = 0.1; // 10% threshold
->>>>>>> 03b9d0ed
     // Rewrite potential expensive functions to their approximation counterparts
     // - DISTINCT_COUNT -> DISTINCT_COUNT_SMART_HLL
     // - PERCENTILE -> PERCENTILE_SMART_TDIGEST
@@ -720,15 +714,9 @@
         public static final String IN_PREDICATE_LOOKUP_ALGORITHM = "inPredicateLookupAlgorithm";
 
         // REGEXP_LIKE adaptive threshold - controls when to switch between dictionary-based and scan-based evaluation
-<<<<<<< HEAD
         // When (dictionary_size) < threshold, use dictionary-based evaluation
         // When (dictionary_size) >= threshold, use scan-based evaluation
         public static final String REGEXP_LIKE_DICTIONARY_THRESHOLD = "regexpDictCardinalityThreshold";
-=======
-        // When (dictionary_size / num_docs) < threshold, use dictionary-based evaluation
-        // When (dictionary_size / num_docs) >= threshold, use scan-based evaluation
-        public static final String REGEXP_LIKE_ADAPTIVE_THRESHOLD = "regexpDictCardinalityThreshold";
->>>>>>> 03b9d0ed
 
         public static final String DROP_RESULTS = "dropResults";
 
